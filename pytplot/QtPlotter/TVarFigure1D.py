# Copyright 2018 Regents of the University of Colorado. All Rights Reserved.
# Released under the MIT license.
# This software was developed at the University of Colorado's Laboratory for Atmospheric and Space Physics.
# Verify current version before use at: https://github.com/MAVENSDC/PyTplot

import pyqtgraph as pg
import numpy as np
import pytplot
from pytplot import tplot_opt_glob
from .CustomAxis.DateAxis import DateAxis
from .CustomLegend.CustomLegend import CustomLegendItem
from .CustomAxis.AxisItem import AxisItem
from .CustomViewBox.NoPaddingPlot import NoPaddingPlot


class TVarFigure1D(pg.GraphicsLayout):
    def __init__(self, tvar_name, show_xaxis=False, mouse_function=None):

        self.tvar_name = tvar_name
        self.show_xaxis = show_xaxis
        self.crosshair = pytplot.tplot_opt_glob['crosshair']

        # Sets up the layout of the Tplot Object
        pg.GraphicsLayout.__init__(self)
        self.layout.setHorizontalSpacing(50)
        self.layout.setContentsMargins(0, 0, 0, 0)
        # Set up the x axis
        self.xaxis = DateAxis(orientation='bottom')
        self.xaxis.setHeight(35)
        self.xaxis.enableAutoSIPrefix(enable=False)
        # Set up the y axis
        self.yaxis = AxisItem("left")
        self.yaxis.setWidth(100)

<<<<<<< HEAD
        vb = NoPaddingPlot()
        self.plotwindow = self.addPlot(row=0, col=0, axisItems={'bottom': self.xaxis, 'left': self.yaxis}, viewBox=vb)
        
=======
        self.plotwindow = self.addPlot(row=0, col=0, axisItems={'bottom': self.xaxis, 'left': self.yaxis})

>>>>>>> 17808f17
        # Set up the view box needed for the legends
        self.legendvb = pg.ViewBox(enableMouse=False)
        self.legendvb.setMaximumWidth(100)
        self.legendvb.setXRange(0, 1, padding=0)
        self.legendvb.setYRange(0, 1, padding=0)
        self.addItem(self.legendvb, 0, 1)

        self.curves = []
        self.colors = self._setcolors()
        self.colormap = self._setcolormap()

        if show_xaxis:
            self.plotwindow.showAxis('bottom')
        else:
            self.plotwindow.hideAxis('bottom')

        self._mouseMovedFunction = mouse_function

        self.label = pg.LabelItem(justify='left')
        self.addItem(self.label, row=1, col=0)

        # Set legend options
        self.hoverlegend = CustomLegendItem(offset=(0, 0))
        self.hoverlegend.setItem("Date:", "0")
        # Allow the user to set x-axis(time) and y-axis names in crosshairs
        self.hoverlegend.setItem(pytplot.data_quants[self.tvar_name].xaxis_opt['crosshair'] + ':', "0")
        self.hoverlegend.setItem(pytplot.data_quants[self.tvar_name].yaxis_opt['crosshair'] + ':', "0")
        self.hoverlegend.setVisible(False)
        self.hoverlegend.setParentItem(self.plotwindow.vb)

    def _set_crosshairs(self):
        self.vLine = pg.InfiniteLine(angle=90, movable=False, pen=pg.mkPen('k'))
        self.hLine = pg.InfiniteLine(angle=0, movable=False, pen=pg.mkPen('k'))
        self.plotwindow.addItem(self.vLine, ignoreBounds=True)
        self.plotwindow.addItem(self.hLine, ignoreBounds=True)
        self.vLine.setVisible(False)
        self.hLine.setVisible(False)

    def buildfigure(self):
        self._setxrange()
        self._setyrange()
        self._setyaxistype()
        self._setzaxistype()
        self._setzrange()
        self._visdata()
        self._setyaxislabel()
        self._setxaxislabel()
        self._addlegend()
        self._addtimebars()

        if self.crosshair:
            self._set_crosshairs()
            self._addmouseevents()

    def _setyaxislabel(self):
        self.yaxis.setLabel(pytplot.data_quants[self.tvar_name].yaxis_opt['axis_label'])

    def _setxaxislabel(self):
        self.xaxis.setLabel("Time")

    def getfig(self):
        return self

    def _visdata(self):
        datasets = []
        if isinstance(pytplot.data_quants[self.tvar_name].data, list):
            for oplot_name in pytplot.data_quants[self.tvar_name].data:
                datasets.append(pytplot.data_quants[oplot_name])
        else:
            datasets.append(pytplot.data_quants[self.tvar_name])
        line_num = 0
        for dataset in datasets:
            for i in range(0, len(dataset.data.columns)):
                self.curves.append(self.plotwindow.plot(dataset.data.index.tolist(),
                                                        dataset.data[i].tolist(),
                                                        pen=self.colors[line_num % len(self.colors)]))
                line_num += 1

    def _setyaxistype(self):
        if self._getyaxistype() == 'log':
            self.plotwindow.setLogMode(y=True)
        else:
            self.plotwindow.setLogMode(y=False)
        return

    def _addlegend(self):
        if 'legend_names' in pytplot.data_quants[self.tvar_name].yaxis_opt:
            legend_names = pytplot.data_quants[self.tvar_name].yaxis_opt['legend_names']
            n_items = len(legend_names)
            bottom_bound = 0.5 + (n_items - 1) * 0.05
            top_bound = 0.5 - (n_items - 1) * 0.05
            if len(legend_names) != len(self.curves):
                print("Number of lines do not match length of legend names")
            if len(legend_names) == 1:
                pos_array = [.5]
            else:
                pos_array = np.linspace(bottom_bound, top_bound, len(legend_names))
            i = 0
            for legend_name in legend_names:
                if i + 1 == len(legend_names):  # Last
                    text = pg.TextItem(text=legend_name, anchor=(0, 0.5), color=self.colors[i % len(self.colors)])
                elif i == 0:  # First
                    text = pg.TextItem(text=legend_name, anchor=(0, 0.5), color=self.colors[i % len(self.colors)])
                else:  # All others
                    text = pg.TextItem(text=legend_name, anchor=(0, 0.5), color=self.colors[i % len(self.colors)])
                self.legendvb.addItem(text)
                text.setPos(0, pos_array[i])
                i += 1

    def _addmouseevents(self):
        if self.plotwindow.scene() is not None:
            self.plotwindow.scene().sigMouseMoved.connect(self._mousemoved)

    def _mousemoved(self, evt):
        # get current position
        pos = evt
        # if plot window contains position
        if self.plotwindow.sceneBoundingRect().contains(pos):
            mousepoint = self.plotwindow.vb.mapSceneToView(pos)
            # grab x and y mouse locations
            index_x = int(mousepoint.x())
            index_y = round(float(mousepoint.y()), 4)
            date = (pytplot.tplot_utilities.int_to_str(index_x))[0:10]
            time = (pytplot.tplot_utilities.int_to_str(index_x))[11:19]
            # add crosshairs
            if self._mouseMovedFunction is not None:
                self._mouseMovedFunction(int(mousepoint.x()))
                self.vLine.setPos(mousepoint.x())
                self.hLine.setPos(mousepoint.y())
                self.vLine.setVisible(True)
                self.hLine.setVisible(True)

            self.hoverlegend.setVisible(True)
            self.hoverlegend.setItem("Date:", date)
            # Allow the user to set x-axis(time) and y-axis data names in crosshairs
            self.hoverlegend.setItem(pytplot.data_quants[self.tvar_name].xaxis_opt['crosshair'] + ':', time)
            self.hoverlegend.setItem(pytplot.data_quants[self.tvar_name].yaxis_opt['crosshair'] + ':', str(index_y))

        else:
            self.hoverlegend.setVisible(False)
            self.vLine.setVisible(False)
            self.hLine.setVisible(False)

    def _getyaxistype(self):
        if 'y_axis_type' in pytplot.data_quants[self.tvar_name].yaxis_opt:
            return pytplot.data_quants[self.tvar_name].yaxis_opt['y_axis_type']
        else:
            return 'linear'

    def _setzaxistype(self):
        if self._getzaxistype() == 'log':
            self.zscale = 'log'
        else:
            self.zscale = 'linear'

    def _getzaxistype(self):
        return

    def _setcolors(self):
        if 'line_color' in pytplot.data_quants[self.tvar_name].extras:
            return pytplot.data_quants[self.tvar_name].extras['line_color']
        else:
            return pytplot.tplot_utilities.rgb_color(['k', 'r', 'seagreen', 'b', 'darkturquoise', 'm', 'goldenrod'])

    def _setcolormap(self):
        return

    def getaxistype(self):
        axis_type = 'time'
        link_y_axis = False
        return axis_type, link_y_axis

    def _setxrange(self):
        # Check if x range is set.  Otherwise, x range is automatic
        if 'x_range' in tplot_opt_glob:
            self.plotwindow.setXRange(tplot_opt_glob['x_range'][0], tplot_opt_glob['x_range'][1])

    def _setyrange(self):
        if self._getyaxistype() == 'log':
            if pytplot.data_quants[self.tvar_name].yaxis_opt['y_range'][0] < 0 or \
                    pytplot.data_quants[self.tvar_name].yaxis_opt['y_range'][1] < 0:
                return
            self.plotwindow.vb.setYRange(np.log10(pytplot.data_quants[self.tvar_name].yaxis_opt['y_range'][0]),
                                         np.log10(pytplot.data_quants[self.tvar_name].yaxis_opt['y_range'][1]),
                                         padding=0)
        else:
            self.plotwindow.vb.setYRange(pytplot.data_quants[self.tvar_name].yaxis_opt['y_range'][0],
                                         pytplot.data_quants[self.tvar_name].yaxis_opt['y_range'][1], padding=0)

    def _setzrange(self):
        return

    def _addtimebars(self):
        # find number of times to plot
        dict_length = len(pytplot.data_quants[self.tvar_name].time_bar)
        # for each time
        for i in range(dict_length):
            # pull date, color, thickness
            date_to_highlight = pytplot.data_quants[self.tvar_name].time_bar[i]["location"]
            color = pytplot.data_quants[self.tvar_name].time_bar[i]["line_color"]
            thick = pytplot.data_quants[self.tvar_name].time_bar[i]["line_width"]
            # make infinite line w/ parameters
            infline = pg.InfiniteLine(pos=date_to_highlight, pen=pg.mkPen(color, width=thick))
            # add to plot window
            self.plotwindow.addItem(infline)

        return<|MERGE_RESOLUTION|>--- conflicted
+++ resolved
@@ -32,14 +32,9 @@
         self.yaxis = AxisItem("left")
         self.yaxis.setWidth(100)
 
-<<<<<<< HEAD
         vb = NoPaddingPlot()
         self.plotwindow = self.addPlot(row=0, col=0, axisItems={'bottom': self.xaxis, 'left': self.yaxis}, viewBox=vb)
-        
-=======
-        self.plotwindow = self.addPlot(row=0, col=0, axisItems={'bottom': self.xaxis, 'left': self.yaxis})
-
->>>>>>> 17808f17
+
         # Set up the view box needed for the legends
         self.legendvb = pg.ViewBox(enableMouse=False)
         self.legendvb.setMaximumWidth(100)
