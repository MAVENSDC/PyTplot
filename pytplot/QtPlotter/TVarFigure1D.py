--- conflicted
+++ resolved
@@ -169,14 +169,6 @@
         return
     
     def _addtimebars(self):
-<<<<<<< HEAD
-        #self.tvar_name.time_bar
-        #time_list = pytplot.data_quants[self.tvar_name].data.index
-        #date_to_highlight = []
-        #for i, val in enumerate(time_list):
-        #    date_to_highlight = pytplot.tplot_utilities.str_to_int(self[i])
-        #    pg.InfiniteLine(pos=date_to_highlight,pen=pg.mkPen(self.color),width = self.lwidth)
-=======
         #find number of times to plot
         dict_length = len(pytplot.data_quants[self.tvar_name].time_bar)
         #for each time
@@ -190,7 +182,6 @@
             #add to plot window
             self.plotwindow.addItem(infline)
                 
->>>>>>> 6d97564f
         return
     
     