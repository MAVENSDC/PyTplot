# Copyright 2018 Regents of the University of Colorado. All Rights Reserved.
# Released under the MIT license.
# This software was developed at the University of Colorado's Laboratory for Atmospheric and Space Physics.
# Verify current version before use at: https://github.com/MAVENSDC/PyTplot

import pyqtgraph as pg
import numpy as np
import pytplot
from pytplot import tplot_opt_glob
from .CustomAxis.DateAxis import DateAxis
from .CustomLegend.CustomLegend import CustomLegendItem
<<<<<<< HEAD
=======

>>>>>>> 5e468074

class TVarFigure1D(pg.GraphicsLayout):
    def __init__(self, tvar_name, show_xaxis=False, mouse_function=None,crosshair=True):

        self.tvar_name = tvar_name
        self.show_xaxis = show_xaxis
        self.crosshair = crosshair
        
        # Sets up the layout of the Tplot Object
        pg.GraphicsLayout.__init__(self)
        self.layout.setHorizontalSpacing(50)
        self.layout.setContentsMargins(0, 0, 0, 0)
        # Set up the x axis
        self.xaxis = DateAxis(orientation='bottom')
        self.xaxis.setHeight(35)
        self.xaxis.enableAutoSIPrefix(enable=False)
        # Set up the y axis
        self.yaxis = pg.AxisItem("left")
        self.yaxis.setWidth(100)
        
        self.plotwindow = self.addPlot(row=0, col=0, axisItems={'bottom': self.xaxis, 'left': self.yaxis})
        
        # Set up the view box needed for the legends
        self.legendvb = pg.ViewBox(enableMouse=False)
        self.legendvb.setMaximumWidth(100)
        self.legendvb.setXRange(0, 1, padding=0)
        self.legendvb.setYRange(0, 1, padding=0)
        self.addItem(self.legendvb, 0, 1)
<<<<<<< HEAD
        
=======

>>>>>>> 5e468074
        self.curves = []
        self.colors = self._setcolors()
        self.colormap = self._setcolormap()

        if show_xaxis:
            self.plotwindow.showAxis('bottom')
        else:
            self.plotwindow.hideAxis('bottom')
        
        self._mouseMovedFunction = mouse_function
<<<<<<< HEAD
        
        self.label = pg.LabelItem(justify='left')
        self.addItem(self.label, row=1, col=0)
        
=======

        self.vLine = pg.InfiniteLine(angle=90, movable=False, pen=pg.mkPen('k'))
        self.hLine = pg.InfiniteLine(angle=0, movable=False, pen=pg.mkPen('k'))
        self.plotwindow.addItem(self.vLine, ignoreBounds=True)
        self.plotwindow.addItem(self.hLine, ignoreBounds=True)
        self.vLine.setVisible(False)
        self.hLine.setVisible(False)
        
        self.label = pg.LabelItem(justify='left')
        self.addItem(self.label, row=1, col=0)

        # Set legend options
>>>>>>> 5e468074
        self.hoverlegend = CustomLegendItem(offset=(0,0))
        self.hoverlegend.setItem("Date:", "0")
        # Allow the user to set x-axis(time) and y-axis names in crosshairs
        self.hoverlegend.setItem(pytplot.data_quants[self.tvar_name].xaxis_opt['crosshair']+':', "0")
        self.hoverlegend.setItem(pytplot.data_quants[self.tvar_name].yaxis_opt['crosshair']+':', "0")
        self.hoverlegend.setVisible(False)
        self.hoverlegend.setParentItem(self.plotwindow.vb)  

    def _set_crosshairs(self):
        self.vLine = pg.InfiniteLine(angle=90, movable=False, pen=pg.mkPen('k'))
        self.hLine = pg.InfiniteLine(angle=0, movable=False, pen=pg.mkPen('k'))
        self.plotwindow.addItem(self.vLine, ignoreBounds=True)
        self.plotwindow.addItem(self.hLine, ignoreBounds=True)
        self.vLine.setVisible(False)
        self.hLine.setVisible(False)

    def buildfigure(self):
        self._setxrange()
        self._setyrange()
        self._setyaxistype()
        self._setzaxistype()
        self._setzrange()
        self._visdata()
        self._setyaxislabel()
        self._setxaxislabel()
        self._addlegend()
        self._addtimebars()
<<<<<<< HEAD
        if self.crosshair == True:
            self._set_crosshairs()
=======
        if self.crosshair:
>>>>>>> 5e468074
            self._addmouseevents()
    
    def _setyaxislabel(self):
        self.yaxis.setLabel(pytplot.data_quants[self.tvar_name].yaxis_opt['axis_label'])
    
    def _setxaxislabel(self):
        self.xaxis.setLabel("Time")
    
    def getfig(self):
        return self
    
    def _visdata(self):
        datasets = []
        if isinstance(pytplot.data_quants[self.tvar_name].data, list):
            for oplot_name in pytplot.data_quants[self.tvar_name].data:
                datasets.append(pytplot.data_quants[oplot_name])
        else:
            datasets.append(pytplot.data_quants[self.tvar_name])
        line_num = 0
        for dataset in datasets: 
            for i in range(0, len(dataset.data.columns)):
                self.curves.append(self.plotwindow.plot(dataset.data.index.tolist(), 
                                                        dataset.data[i].tolist(), 
                                                        pen=self.colors[line_num % len(self.colors)]))
                line_num += 1

    def _setyaxistype(self):
        if self._getyaxistype() == 'log':
            self.plotwindow.setLogMode(y=True)
        else:
            self.plotwindow.setLogMode(y=False)
        return
        
    def _addlegend(self):
        if 'legend_names' in pytplot.data_quants[self.tvar_name].yaxis_opt:
            legend_names = pytplot.data_quants[self.tvar_name].yaxis_opt['legend_names']
            n_items = len(legend_names)
            bottom_bound = 0.5 + (n_items-1)*0.05
            top_bound = 0.5 - (n_items-1)*0.05
            if len(legend_names) != len(self.curves):
                print("Number of lines do not match length of legend names")
            if len(legend_names) == 1:
                pos_array = [.5]
            else:
                pos_array = np.linspace(bottom_bound, top_bound, len(legend_names))
            i = 0
            for legend_name in legend_names:
                if i+1 == len(legend_names):  # Last
                    text = pg.TextItem(text=legend_name, anchor=(0, 0.5), color=self.colors[i % len(self.colors)])
                elif i == 0:  # First
                    text = pg.TextItem(text=legend_name, anchor=(0, 0.5), color=self.colors[i % len(self.colors)])
                else:  # All others
                    text = pg.TextItem(text=legend_name, anchor=(0, 0.5), color=self.colors[i % len(self.colors)])
                self.legendvb.addItem(text)
                text.setPos(0, pos_array[i])
                i += 1
    
    def _addmouseevents(self):
        if self.plotwindow.scene() is not None:
            self.plotwindow.scene().sigMouseMoved.connect(self._mousemoved)
    
    def _mousemoved(self, evt):
        # get current position
        pos = evt
        # if plot window contains position
        if self.plotwindow.sceneBoundingRect().contains(pos):
            mousePoint = self.plotwindow.vb.mapSceneToView(pos)
            # grab x and y mouse locations
            index_x = int(mousePoint.x())
            index_y = round(float(mousePoint.y()),4)
            date = (pytplot.tplot_utilities.int_to_str(index_x))[0:10]
            time = (pytplot.tplot_utilities.int_to_str(index_x))[11:19]
            # add crosshairs
            if self._mouseMovedFunction != None:
                self._mouseMovedFunction(int(mousePoint.x()))
                self.vLine.setPos(mousePoint.x())
                self.hLine.setPos(mousePoint.y())
                self.vLine.setVisible(True)
                self.hLine.setVisible(True)
                           
            self.hoverlegend.setVisible(True)
            self.hoverlegend.setItem("Date:", date)
            # Allow the user to set x-axis(time) and y-axis data names in crosshairs
            self.hoverlegend.setItem(pytplot.data_quants[self.tvar_name].xaxis_opt['crosshair'] + ':', time)
            self.hoverlegend.setItem(pytplot.data_quants[self.tvar_name].yaxis_opt['crosshair'] + ':', str(index_y))

        else:
            self.hoverlegend.setVisible(False)
            self.vLine.setVisible(False)
            self.hLine.setVisible(False)
            
    def _getyaxistype(self):
        if 'y_axis_type' in pytplot.data_quants[self.tvar_name].yaxis_opt:
            return pytplot.data_quants[self.tvar_name].yaxis_opt['y_axis_type']
        else:
            return 'linear'
    
    def _setzaxistype(self):
        if self._getzaxistype() == 'log':
            self.zscale = 'log'
        else:
            self.zscale = 'linear'
    
    def _getzaxistype(self):
        return
            
    def _setcolors(self):
        if 'line_color' in pytplot.data_quants[self.tvar_name].extras:
            return pytplot.data_quants[self.tvar_name].extras['line_color']
        else: 
            return pytplot.tplot_utilities.rgb_color(['k', 'r', 'seagreen', 'b', 'darkturquoise', 'm', 'goldenrod'])
    
    def _setcolormap(self):          
        return
    
    def getaxistype(self):
        axis_type = 'time'
        link_y_axis = False
        return axis_type, link_y_axis
    
    def _setxrange(self):
        # Check if x range is set.  Otherwise, x range is automatic
        if 'x_range' in tplot_opt_glob:
            self.plotwindow.setXRange(tplot_opt_glob['x_range'][0], tplot_opt_glob['x_range'][1])
    
    def _setyrange(self):
        if self._getyaxistype() == 'log':
            if pytplot.data_quants[self.tvar_name].yaxis_opt['y_range'][0] < 0 or \
                    pytplot.data_quants[self.tvar_name].yaxis_opt['y_range'][1] < 0:
                return
            self.plotwindow.vb.setYRange(np.log10(pytplot.data_quants[self.tvar_name].yaxis_opt['y_range'][0]),
                                         np.log10(pytplot.data_quants[self.tvar_name].yaxis_opt['y_range'][1]),
                                         padding=0)
        else:
            self.plotwindow.vb.setYRange(pytplot.data_quants[self.tvar_name].yaxis_opt['y_range'][0],
                                         pytplot.data_quants[self.tvar_name].yaxis_opt['y_range'][1], padding=0)
    
    def _setzrange(self):
        return
    
    def _addtimebars(self):
        # find number of times to plot
        dict_length = len(pytplot.data_quants[self.tvar_name].time_bar)
        # for each time
        for i in range(dict_length):
            # pull date, color, thickness
            date_to_highlight = pytplot.data_quants[self.tvar_name].time_bar[i]["location"]
            color = pytplot.data_quants[self.tvar_name].time_bar[i]["line_color"]
            thick = pytplot.data_quants[self.tvar_name].time_bar[i]["line_width"]
            # make infinite line w/ parameters
            # color = pytplot.tplot_utilities.rgb_color(color)
<<<<<<< HEAD
            infline = pg.InfiniteLine(pos=date_to_highlight,pen=pg.mkPen(color,width = thick))
=======
            infline = pg.InfiniteLine(pos=date_to_highlight, pen=pg.mkPen(color, width=thick))
>>>>>>> 5e468074
            # add to plot window
            self.plotwindow.addItem(infline)
                
        return<|MERGE_RESOLUTION|>--- conflicted
+++ resolved
@@ -9,10 +9,7 @@
 from pytplot import tplot_opt_glob
 from .CustomAxis.DateAxis import DateAxis
 from .CustomLegend.CustomLegend import CustomLegendItem
-<<<<<<< HEAD
-=======
-
->>>>>>> 5e468074
+
 
 class TVarFigure1D(pg.GraphicsLayout):
     def __init__(self, tvar_name, show_xaxis=False, mouse_function=None,crosshair=True):
@@ -41,11 +38,7 @@
         self.legendvb.setXRange(0, 1, padding=0)
         self.legendvb.setYRange(0, 1, padding=0)
         self.addItem(self.legendvb, 0, 1)
-<<<<<<< HEAD
-        
-=======
-
->>>>>>> 5e468074
+
         self.curves = []
         self.colors = self._setcolors()
         self.colormap = self._setcolormap()
@@ -56,25 +49,11 @@
             self.plotwindow.hideAxis('bottom')
         
         self._mouseMovedFunction = mouse_function
-<<<<<<< HEAD
-        
+
         self.label = pg.LabelItem(justify='left')
         self.addItem(self.label, row=1, col=0)
-        
-=======
-
-        self.vLine = pg.InfiniteLine(angle=90, movable=False, pen=pg.mkPen('k'))
-        self.hLine = pg.InfiniteLine(angle=0, movable=False, pen=pg.mkPen('k'))
-        self.plotwindow.addItem(self.vLine, ignoreBounds=True)
-        self.plotwindow.addItem(self.hLine, ignoreBounds=True)
-        self.vLine.setVisible(False)
-        self.hLine.setVisible(False)
-        
-        self.label = pg.LabelItem(justify='left')
-        self.addItem(self.label, row=1, col=0)
 
         # Set legend options
->>>>>>> 5e468074
         self.hoverlegend = CustomLegendItem(offset=(0,0))
         self.hoverlegend.setItem("Date:", "0")
         # Allow the user to set x-axis(time) and y-axis names in crosshairs
@@ -102,12 +81,9 @@
         self._setxaxislabel()
         self._addlegend()
         self._addtimebars()
-<<<<<<< HEAD
-        if self.crosshair == True:
+
+        if self.crosshair:
             self._set_crosshairs()
-=======
-        if self.crosshair:
->>>>>>> 5e468074
             self._addmouseevents()
     
     def _setyaxislabel(self):
@@ -258,12 +234,7 @@
             color = pytplot.data_quants[self.tvar_name].time_bar[i]["line_color"]
             thick = pytplot.data_quants[self.tvar_name].time_bar[i]["line_width"]
             # make infinite line w/ parameters
-            # color = pytplot.tplot_utilities.rgb_color(color)
-<<<<<<< HEAD
-            infline = pg.InfiniteLine(pos=date_to_highlight,pen=pg.mkPen(color,width = thick))
-=======
             infline = pg.InfiniteLine(pos=date_to_highlight, pen=pg.mkPen(color, width=thick))
->>>>>>> 5e468074
             # add to plot window
             self.plotwindow.addItem(infline)
                 
