# Copyright 2018 Regents of the University of Colorado. All Rights Reserved.
# Released under the MIT license.
# This software was developed at the University of Colorado's Laboratory for Atmospheric and Space Physics.
# Verify current version before use at: https://github.com/MAVENSDC/PyTplot

import pyqtgraph as pg
import numpy as np
import pytplot
from .CustomAxis.DateAxis import DateAxis
from .CustomLegend.CustomLegend import CustomLegendItem
from .CustomAxis.AxisItem import AxisItem
from .CustomViewBox.NoPaddingPlot import NoPaddingPlot


class TVarFigure1D(pg.GraphicsLayout):
    def __init__(self, tvar_name, show_xaxis=False, mouse_function=None):

        self.tvar_name = tvar_name
        self.show_xaxis = show_xaxis
        self.crosshair = pytplot.tplot_opt_glob['crosshair']

        # Sets up the layout of the Tplot Object
        pg.GraphicsLayout.__init__(self)
        self.layout.setHorizontalSpacing(50)
        self.layout.setContentsMargins(0, 0, 0, 0)
        # Set up the x axis
        self.xaxis = DateAxis(orientation='bottom')
        self.xaxis.setHeight(35)
        self.xaxis.enableAutoSIPrefix(enable=False)
        # Set up the y axis
        self.yaxis = AxisItem("left")
        self.yaxis.setWidth(100)

        vb = NoPaddingPlot()
        self.plotwindow = self.addPlot(row=0, col=0, axisItems={'bottom': self.xaxis, 'left': self.yaxis}, viewBox=vb)

        # Set up the view box needed for the legends
        self.legendvb = pg.ViewBox(enableMouse=False)
        self.legendvb.setMaximumWidth(100)
        self.legendvb.setXRange(0, 1, padding=0)
        self.legendvb.setYRange(0, 1, padding=0)
        self.addItem(self.legendvb, 0, 1)

        self.curves = []
        self.colors = self._setcolors()
        self.colormap = self._setcolormap()

        self.labelStyle = {'font-size': str(pytplot.data_quants[self.tvar_name].extras['char_size'])+'pt'}

        if show_xaxis:
            self.plotwindow.showAxis('bottom')
        else:
            self.plotwindow.hideAxis('bottom')

        self._mouseMovedFunction = mouse_function

        self.label = pg.LabelItem(justify='left')
        self.addItem(self.label, row=1, col=0)

        # Set legend options
        self.hoverlegend = CustomLegendItem(offset=(0, 0))
        self.hoverlegend.setItem("Date:", "0")
        # Allow the user to set x-axis(time) and y-axis names in crosshairs
        self.hoverlegend.setItem(pytplot.data_quants[self.tvar_name].xaxis_opt['crosshair'] + ':', "0")
        self.hoverlegend.setItem(pytplot.data_quants[self.tvar_name].yaxis_opt['crosshair'] + ':', "0")
        self.hoverlegend.setVisible(False)
        self.hoverlegend.setParentItem(self.plotwindow.vb)

    def _set_crosshairs(self):
        self.vLine = pg.InfiniteLine(angle=90, movable=False, pen=pg.mkPen('k'))
        self.hLine = pg.InfiniteLine(angle=0, movable=False, pen=pg.mkPen('k'))
        self.plotwindow.addItem(self.vLine, ignoreBounds=True)
        self.plotwindow.addItem(self.hLine, ignoreBounds=True)
        self.vLine.setVisible(False)
        self.hLine.setVisible(False)

    def buildfigure(self):
        self._setxrange()
        self._setyrange()
        self._setyaxistype()
        self._setzaxistype()
        self._setzrange()
        self._visdata()
        self._setxaxislabel()
        self._setyaxislabel()
        self._addlegend()
        self._addtimebars()

        if self.crosshair:
            self._set_crosshairs()
            self._addmouseevents()

    def _setxaxislabel(self):
<<<<<<< HEAD
        self.xaxis.setLabel("Time", **self.labelStyle)

    def _setyaxislabel(self):
        self.yaxis.setLabel(pytplot.data_quants[self.tvar_name].yaxis_opt['axis_label'], **self.labelStyle)
=======
        self.xaxis.setLabel(pytplot.data_quants[self.tvar_name].xaxis_opt['axis_label'])
>>>>>>> 99b33192

    def getfig(self):
        return self

    def _visdata(self):
        datasets = []
        if isinstance(pytplot.data_quants[self.tvar_name].data, list):
            for oplot_name in pytplot.data_quants[self.tvar_name].data:
                datasets.append(pytplot.data_quants[oplot_name])
        else:
            datasets.append(pytplot.data_quants[self.tvar_name])
        line_num = 0
        for dataset in datasets:
            for i in range(0, len(dataset.data.columns)):
                self.curves.append(self.plotwindow.plot(dataset.data.index.tolist(),
                                                        dataset.data[i].tolist(),
                                                        pen=self.colors[line_num % len(self.colors)]))
                line_num += 1

    def _setyaxistype(self):
        if self._getyaxistype() == 'log':
            self.plotwindow.setLogMode(y=True)
        else:
            self.plotwindow.setLogMode(y=False)
        return

    def _addlegend(self):
        if 'legend_names' in pytplot.data_quants[self.tvar_name].yaxis_opt:
            legend_names = pytplot.data_quants[self.tvar_name].yaxis_opt['legend_names']
            n_items = len(legend_names)
            bottom_bound = 0.5 + (n_items - 1) * 0.05
            top_bound = 0.5 - (n_items - 1) * 0.05
            if len(legend_names) != len(self.curves):
                print("Number of lines do not match length of legend names")
            if len(legend_names) == 1:
                pos_array = [.5]
            else:
                pos_array = np.linspace(bottom_bound, top_bound, len(legend_names))
            i = 0
            for legend_name in legend_names:
                def rgb(red, green, blue): return '#%02x%02x%02x' % (red, green, blue)
                r = self.colors[i % len(self.colors)][0]
                g = self.colors[i % len(self.colors)][1]
                b = self.colors[i % len(self.colors)][2]
                hex_num = rgb(r, g, b)
                color_text = 'color: ' + hex_num
                font_size = 'font-size: '+str(pytplot.data_quants[self.tvar_name].extras['char_size'])+'pt'
                opts = [color_text, font_size]
                full = "<span style='%s'>%s</span>" % ('; '.join(opts), legend_name)
                print(full)
                if i + 1 == len(legend_names):  # Last
                    text = pg.TextItem(anchor=(0, 0.5))
                    text.setHtml(full)
                elif i == 0:  # First
                    text = pg.TextItem(anchor=(0, 0.5))
                    text.setHtml(full)
                else:  # All others
                    text = pg.TextItem(anchor=(0, 0.5))
                    text.setHtml(full)
                self.legendvb.addItem(text)
                text.setPos(0, pos_array[i])
                i += 1

    def _addmouseevents(self):
        if self.plotwindow.scene() is not None:
            self.plotwindow.scene().sigMouseMoved.connect(self._mousemoved)

    def _mousemoved(self, evt):
        # get current position
        pos = evt
        # if plot window contains position
        if self.plotwindow.sceneBoundingRect().contains(pos):
            mousepoint = self.plotwindow.vb.mapSceneToView(pos)
            # grab x and y mouse locations
            index_x = int(mousepoint.x())
            index_y = round(float(mousepoint.y()), 4)
            date = (pytplot.tplot_utilities.int_to_str(index_x))[0:10]
            time = (pytplot.tplot_utilities.int_to_str(index_x))[11:19]
            # add crosshairs
            if self._mouseMovedFunction is not None:
                self._mouseMovedFunction(int(mousepoint.x()))
                self.vLine.setPos(mousepoint.x())
                self.hLine.setPos(mousepoint.y())
                self.vLine.setVisible(True)
                self.hLine.setVisible(True)

            self.hoverlegend.setVisible(True)
            self.hoverlegend.setItem("Date:", date)
            # Allow the user to set x-axis(time) and y-axis data names in crosshairs
            self.hoverlegend.setItem(pytplot.data_quants[self.tvar_name].xaxis_opt['crosshair'] + ':', time)
            self.hoverlegend.setItem(pytplot.data_quants[self.tvar_name].yaxis_opt['crosshair'] + ':', str(index_y))

        else:
            self.hoverlegend.setVisible(False)
            self.vLine.setVisible(False)
            self.hLine.setVisible(False)

    def _getyaxistype(self):
        if 'y_axis_type' in pytplot.data_quants[self.tvar_name].yaxis_opt:
            return pytplot.data_quants[self.tvar_name].yaxis_opt['y_axis_type']
        else:
            return 'linear'

    def _setzaxistype(self):
        if self._getzaxistype() == 'log':
            self.zscale = 'log'
        else:
            self.zscale = 'linear'

    def _getzaxistype(self):
        return

    def _setcolors(self):
        if 'line_color' in pytplot.data_quants[self.tvar_name].extras:
            return pytplot.data_quants[self.tvar_name].extras['line_color']
        else:
            return pytplot.tplot_utilities.rgb_color(['k', 'r', 'seagreen', 'b', 'darkturquoise', 'm', 'goldenrod'])

    def _setcolormap(self):
        return

    def getaxistype(self):
        axis_type = 'time'
        link_y_axis = False
        return axis_type, link_y_axis

    def _setxrange(self):
        # Check if x range is set.  Otherwise, x range is automatic
        if 'x_range' in pytplot.tplot_opt_glob:
            self.plotwindow.setXRange(pytplot.tplot_opt_glob['x_range'][0], pytplot.tplot_opt_glob['x_range'][1])

    def _setyrange(self):
        if self._getyaxistype() == 'log':
            if pytplot.data_quants[self.tvar_name].yaxis_opt['y_range'][0] < 0 or \
                    pytplot.data_quants[self.tvar_name].yaxis_opt['y_range'][1] < 0:
                return
            self.plotwindow.vb.setYRange(np.log10(pytplot.data_quants[self.tvar_name].yaxis_opt['y_range'][0]),
                                         np.log10(pytplot.data_quants[self.tvar_name].yaxis_opt['y_range'][1]),
                                         padding=0)
        else:
            self.plotwindow.vb.setYRange(pytplot.data_quants[self.tvar_name].yaxis_opt['y_range'][0],
                                         pytplot.data_quants[self.tvar_name].yaxis_opt['y_range'][1], padding=0)

    def _setzrange(self):
        return

    def _addtimebars(self):
        # find number of times to plot
        dict_length = len(pytplot.data_quants[self.tvar_name].time_bar)
        # for each time
        for i in range(dict_length):
            # pull date, color, thickness
            date_to_highlight = pytplot.data_quants[self.tvar_name].time_bar[i]["location"]
            color = pytplot.data_quants[self.tvar_name].time_bar[i]["line_color"]
            thick = pytplot.data_quants[self.tvar_name].time_bar[i]["line_width"]
            # make infinite line w/ parameters
            infline = pg.InfiniteLine(pos=date_to_highlight, pen=pg.mkPen(color, width=thick))
            # add to plot window
            self.plotwindow.addItem(infline)

        return<|MERGE_RESOLUTION|>--- conflicted
+++ resolved
@@ -91,14 +91,10 @@
             self._addmouseevents()
 
     def _setxaxislabel(self):
-<<<<<<< HEAD
-        self.xaxis.setLabel("Time", **self.labelStyle)
+        self.xaxis.setLabel(pytplot.data_quants[self.tvar_name].xaxis_opt['axis_label'], **self.labelStyle)
 
     def _setyaxislabel(self):
         self.yaxis.setLabel(pytplot.data_quants[self.tvar_name].yaxis_opt['axis_label'], **self.labelStyle)
-=======
-        self.xaxis.setLabel(pytplot.data_quants[self.tvar_name].xaxis_opt['axis_label'])
->>>>>>> 99b33192
 
     def getfig(self):
         return self
