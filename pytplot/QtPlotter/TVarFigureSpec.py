--- conflicted
+++ resolved
@@ -17,11 +17,7 @@
 
 
 class TVarFigureSpec(pg.GraphicsLayout):
-<<<<<<< HEAD
-    def __init__(self, tvar_name, show_xaxis=False, mouse_function=None, crosshair=False):
-=======
     def __init__(self, tvar_name, show_xaxis=False, mouse_function=None, crosshair=True):
->>>>>>> 5e468074
         
         self.tvar_name = tvar_name
         self.show_xaxis = show_xaxis
@@ -31,11 +27,8 @@
         pg.GraphicsLayout.__init__(self)
         self.layout.setHorizontalSpacing(50)
         self.layout.setContentsMargins(0, 0, 0, 0)
-<<<<<<< HEAD
-        #Set up the x axis
-=======
+
         # Set up the x axis
->>>>>>> 5e468074
         self.xaxis = DateAxis(orientation='bottom')
         self.xaxis.setHeight(35)
         self.xaxis.enableAutoSIPrefix(enable=False)
@@ -51,12 +44,7 @@
         self.legendvb.setXRange(0, 1, padding=0)
         self.legendvb.setYRange(0, 1, padding=0)
         self.addItem(self.legendvb, 0, 1)
-<<<<<<< HEAD
-        
-        
-=======
-
->>>>>>> 5e468074
+
         self.curves = []
         self.colors = self._setcolors()
         self.colormap = self._setcolormap()
@@ -71,10 +59,7 @@
         self.label = pg.LabelItem(justify='left')
         self.addItem(self.label, row=1, col=0)
 
-<<<<<<< HEAD
-=======
         # Set legend options
->>>>>>> 5e468074
         self.hoverlegend = CustomLegendItem(offset=(0, 0))
         self.hoverlegend.setItem("Date:", "0")
         # Allow the user to set x-axis(time), y-axis, and z-axis data names in crosshairs
@@ -164,17 +149,10 @@
         p2.setXRange(0, 1, padding=0)
         colorbar.setLookupTable(self.colormap)
         if self.zscale == 'log':
-<<<<<<< HEAD
-            colorbar.setRect(QtCore.QRectF(0,np.log10(self.zmin),1,np.log10(self.zmax)-np.log10(self.zmin)))
-            #I have literally no idea why this is true, but I need to set the range twice
-            p2.setYRange(np.log10(self.zmin),np.log10(self.zmax), padding=0)
-            p2.setYRange(np.log10(self.zmin),np.log10(self.zmax), padding=0)
-=======
             colorbar.setRect(QtCore.QRectF(0, np.log10(self.zmin), 1, np.log10(self.zmax)-np.log10(self.zmin)))
             # I have literally no idea why this is true, but I need to set the range twice
             p2.setYRange(np.log10(self.zmin), np.log10(self.zmax), padding=0)
             p2.setYRange(np.log10(self.zmin), np.log10(self.zmax), padding=0)
->>>>>>> 5e468074
         else:
             colorbar.setRect(QtCore.QRectF(0, self.zmin, 1, self.zmax-self.zmin))
             p2.setYRange(self.zmin, self.zmax, padding=0)
@@ -214,8 +192,8 @@
             y_closest = y[y_argmin]
             index = int((np.nonzero(y == y_closest))[0])
             dp = dataframe[index][x_closest]
-            
-	    # add crosshairs
+
+            # add crosshairs
             if self._mouseMovedFunction is not None:
                 # Associate mouse position with current plot you're mousing over.
                 self._mouseMovedFunction(int(mousePoint.x()), name=self.tvar_name)
