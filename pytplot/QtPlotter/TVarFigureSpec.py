--- conflicted
+++ resolved
@@ -18,13 +18,8 @@
 
 
 class TVarFigureSpec(pg.GraphicsLayout):
-<<<<<<< HEAD
-    def __init__(self, tvar_name, show_xaxis=False, mouse_function=None, crosshair=False):
-        
-=======
     def __init__(self, tvar_name, show_xaxis=False, mouse_function=None):
 
->>>>>>> 17808f17
         self.tvar_name = tvar_name
         self.show_xaxis = show_xaxis
         self.crosshair = pytplot.tplot_opt_glob['crosshair']
