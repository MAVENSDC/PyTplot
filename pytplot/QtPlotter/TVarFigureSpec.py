--- conflicted
+++ resolved
@@ -191,16 +191,11 @@
             y_closest = y[y_argmin]
             index = int((np.nonzero(y == y_closest))[0])
             dp = dataframe[index][x_closest]
-<<<<<<< HEAD
-            # add crosshairs
+            
+	    # add crosshairs
             if self._mouseMovedFunction is not None:
-                self._mouseMovedFunction(int(mousePoint.x()))
-=======
-            #add crosshairs
-            if self._mouseMovedFunction != None:
                 # Associate mouse position with current plot you're mousing over.
                 self._mouseMovedFunction(int(mousePoint.x()), name=self.tvar_name)
->>>>>>> 0f576e24
                 self.vLine.setPos(mousePoint.x())
                 self.hLine.setPos(mousePoint.y())
                 self.vLine.setVisible(True)
