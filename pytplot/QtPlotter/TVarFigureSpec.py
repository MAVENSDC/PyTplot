# Copyright 2018 Regents of the University of Colorado. All Rights Reserved.
# Released under the MIT license.
# This software was developed at the University of Colorado's Laboratory for Atmospheric and Space Physics.
# Verify current version before use at: https://github.com/MAVENSDC/PyTplot

import pyqtgraph as pg
import numpy as np
from .. import tplot_utilities
from pyqtgraph.Qt import QtCore
import pytplot
from .CustomAxis.DateAxis import DateAxis
from .CustomImage.UpdatingImage import UpdatingImage
from .CustomAxis.BlankAxis import BlankAxis
from .CustomLegend.CustomLegend import CustomLegendItem
from .CustomAxis.AxisItem import AxisItem
from .CustomViewBox.NoPaddingPlot import NoPaddingPlot


class TVarFigureSpec(pg.GraphicsLayout):
    def __init__(self, tvar_name, show_xaxis=False, mouse_function=None):

        self.tvar_name = tvar_name
        self.show_xaxis = show_xaxis
        self.crosshair = pytplot.tplot_opt_glob['crosshair']

        # Sets up the layout of the Tplot Object
        pg.GraphicsLayout.__init__(self)
        self.layout.setHorizontalSpacing(50)
        self.layout.setContentsMargins(0, 0, 0, 0)

        # Set up the x axis
        self.xaxis = DateAxis(orientation='bottom')
        self.xaxis.setHeight(35)
        self.xaxis.enableAutoSIPrefix(enable=False)
        # Set up the y axis
        self.yaxis = AxisItem('left')
        self.yaxis.setWidth(100)

        vb = NoPaddingPlot()
        self.plotwindow = self.addPlot(row=0, col=0, axisItems={'bottom': self.xaxis, 'left': self.yaxis}, viewBox=vb)

        # Set up the view box needed for the legends
        self.legendvb = pg.ViewBox(enableMouse=False)
        self.legendvb.setMaximumWidth(100)
        self.legendvb.setXRange(0, 1, padding=0)
        self.legendvb.setYRange(0, 1, padding=0)
        self.addItem(self.legendvb, 0, 1)

        self.curves = []
        self.colors = self._setcolors()
        self.colormap = self._setcolormap()

        self.labelStyle = {'font-size': str(pytplot.data_quants[self.tvar_name].extras['char_size'])+'pt'}

        if show_xaxis:
            self.plotwindow.showAxis('bottom')
        else:
            self.plotwindow.hideAxis('bottom')

        self._mouseMovedFunction = mouse_function

        self.label = pg.LabelItem(justify='left')
        self.addItem(self.label, row=1, col=0)

        # Set legend options
        self.hoverlegend = CustomLegendItem(offset=(0, 0))
        self.hoverlegend.setItem("Date:", "0")
        # Allow the user to set x-axis(time), y-axis, and z-axis data names in crosshairs
        self.hoverlegend.setItem(pytplot.data_quants[self.tvar_name].xaxis_opt['crosshair'] + ':', "0")
        self.hoverlegend.setItem(pytplot.data_quants[self.tvar_name].yaxis_opt['crosshair'] + ':', "0")
        self.hoverlegend.setItem(pytplot.data_quants[self.tvar_name].zaxis_opt['crosshair'] + ':', "0")
        self.hoverlegend.setVisible(False)
        self.hoverlegend.setParentItem(self.plotwindow.vb)

    def _set_crosshairs(self):
        self.vLine = pg.InfiniteLine(angle=90, movable=False, pen=pg.mkPen('k'))
        self.hLine = pg.InfiniteLine(angle=0, movable=False, pen=pg.mkPen('k'))
        self.plotwindow.addItem(self.vLine, ignoreBounds=True)
        self.plotwindow.addItem(self.hLine, ignoreBounds=True)

    def buildfigure(self):
        self._setxrange()
        self._setyrange()
        self._setyaxistype()
        self._setzaxistype()
        self._setzrange()
        self._visdata()
        self._setxaxislabel()
        self._setyaxislabel()
        self._addlegend()
        self._addtimebars()
        self._addmouseevents()
        self._set_crosshairs()

<<<<<<< HEAD
    def _setyaxislabel(self):
        self.yaxis.setLabel(pytplot.data_quants[self.tvar_name].yaxis_opt['axis_label'], **self.labelStyle)

    def _setxaxislabel(self):
        self.xaxis.setLabel("Time", **self.labelStyle)
=======
    def _setxaxislabel(self):
        self.xaxis.setLabel(pytplot.data_quants[self.tvar_name].xaxis_opt['axis_label'])
>>>>>>> 99b33192

    def _setyaxislabel(self):
        self.yaxis.setLabel(pytplot.data_quants[self.tvar_name].yaxis_opt['axis_label'])
        
    def getfig(self):
        return self

    def _visdata(self):
        self._setzrange()
        specplot = UpdatingImage(pytplot.data_quants[self.tvar_name].data,
                                 pytplot.data_quants[self.tvar_name].spec_bins,
                                 pytplot.data_quants[self.tvar_name].spec_bins_ascending,
                                 self._getyaxistype(),
                                 self._getzaxistype(),
                                 self.colormap,
                                 self.zmin,
                                 self.zmax)
        self.plotwindow.addItem(specplot)

    def _setyaxistype(self):
        if self._getyaxistype() == 'log':
            self.plotwindow.setLogMode(y=True)
        else:
            self.plotwindow.setLogMode(y=False)
        return

    def _addlegend(self):
        zaxis = AxisItem('right')
<<<<<<< HEAD
        zaxis.setLabel(pytplot.data_quants[self.tvar_name].zaxis_opt['axis_label'], **self.labelStyle)
=======
        zaxis.setLabel(pytplot.data_quants[self.tvar_name].zaxis_opt['axis_label'])
>>>>>>> 99b33192

        if self.show_xaxis:
            emptyAxis = BlankAxis('bottom')
            emptyAxis.setHeight(35)
            p2 = self.addPlot(row=0, col=1, axisItems={'right': zaxis, 'bottom': emptyAxis}, enableMenu=False,
                              viewBox=self.legendvb)
        else:
            p2 = self.addPlot(row=0, col=1, axisItems={'right': zaxis}, enableMenu=False, viewBox=self.legendvb)
            p2.hideAxis('bottom')

        p2.buttonsHidden = True
        p2.setMaximumWidth(100)
        p2.showAxis('right')
        p2.hideAxis('left')
        colorbar = pg.ImageItem()
        colorbar.setImage(np.array([np.linspace(1, 2, 200)]).T)

        p2.addItem(colorbar)
        p2.setLogMode(y=(self.zscale == 'log'))
        p2.setXRange(0, 1, padding=0)
        colorbar.setLookupTable(self.colormap)
        if self.zscale == 'log':
            colorbar.setRect(QtCore.QRectF(0, np.log10(self.zmin), 1, np.log10(self.zmax) - np.log10(self.zmin)))
            # I have literally no idea why this is true, but I need to set the range twice
            p2.setYRange(np.log10(self.zmin), np.log10(self.zmax), padding=0)
            p2.setYRange(np.log10(self.zmin), np.log10(self.zmax), padding=0)
        else:
            colorbar.setRect(QtCore.QRectF(0, self.zmin, 1, self.zmax - self.zmin))
            p2.setYRange(self.zmin, self.zmax, padding=0)
        colorbar.setLookupTable(self.colormap)

    def _addmouseevents(self):
        if self.plotwindow.scene() is not None:
            self.plotwindow.scene().sigMouseMoved.connect(self._mousemoved)

    def _mousemoved(self, evt):
        # get current position
        pos = evt
        flag = 0
        # if plot window contains position
        if self.plotwindow.sceneBoundingRect().contains(pos):
            mousePoint = self.plotwindow.vb.mapSceneToView(pos)
            # grab x and y mouse locations
            index_x = int(mousePoint.x())
            # set log magnitude if log plot
            if self._getyaxistype() == 'log':
                index_y = 10 ** (round(float(mousePoint.y()), 4))
            else:
                index_y = round(float(mousePoint.y()), 4)

            dataframe = pytplot.data_quants[self.tvar_name].data
            specframe = pytplot.data_quants[self.tvar_name].spec_bins

            # find closest time/data to cursor location
            x = np.asarray(dataframe.index.tolist())
            x_sub = abs(x - index_x * np.ones(len(x)))
            x_argmin = np.nanargmin(x_sub)
            x_closest = x[x_argmin]
            speclength = len(specframe.loc[0])
            y = np.asarray((specframe.loc[0, 0:speclength - 1]))
            y_sub = abs(y - index_y * np.ones(y.size))
            y_argmin = np.nanargmin(y_sub)
            y_closest = y[y_argmin]
            index = int((np.nonzero(y == y_closest))[0])
            dp = dataframe[index][x_closest]

            # add crosshairs
            if self._mouseMovedFunction is not None:
                # Associate mouse position with current plot you're mousing over.
                self._mouseMovedFunction(int(mousePoint.x()), name=self.tvar_name)
                if self.crosshair:
                    self.vLine.setPos(mousePoint.x())
                    self.hLine.setPos(mousePoint.y())
                    self.vLine.setVisible(True)
                    self.hLine.setVisible(True)

            date = (pytplot.tplot_utilities.int_to_str(x_closest))[0:10]
            time = (pytplot.tplot_utilities.int_to_str(x_closest))[11:19]

            # Set legend options
            if self.crosshair:
                self.hoverlegend.setVisible(True)
                self.hoverlegend.setItem("Date:", date)
                # Allow the user to set x-axis(time), y-axis, and z-axis data names in crosshairs
                self.hoverlegend.setItem(pytplot.data_quants[self.tvar_name].xaxis_opt['crosshair'] + ':', time)
                self.hoverlegend.setItem(pytplot.data_quants[self.tvar_name].yaxis_opt['crosshair'] + ':', str(y_closest))
                self.hoverlegend.setItem(pytplot.data_quants[self.tvar_name].zaxis_opt['crosshair'] + ':', str(dp))

        else:
            self.hoverlegend.setVisible(False)
            self.vLine.setVisible(False)
            self.hLine.setVisible(False)

    def _getyaxistype(self):
        if 'y_axis_type' in pytplot.data_quants[self.tvar_name].yaxis_opt:
            return pytplot.data_quants[self.tvar_name].yaxis_opt['y_axis_type']
        else:
            return 'linear'

    def _setzaxistype(self):
        if self._getzaxistype() == 'log':
            self.zscale = 'log'
        else:
            self.zscale = 'linear'

    def _getzaxistype(self):
        if 'z_axis_type' in pytplot.data_quants[self.tvar_name].zaxis_opt:
            return pytplot.data_quants[self.tvar_name].zaxis_opt['z_axis_type']
        else:
            return 'log'

    def _setcolors(self):
        if 'line_color' in pytplot.data_quants[self.tvar_name].extras:
            return pytplot.data_quants[self.tvar_name].extras['line_color']
        else:
            return pytplot.tplot_utilities.rgb_color(['k', 'r', 'seagreen', 'b', 'darkturquoise', 'm', 'goldenrod'])

    def _setcolormap(self):
        if 'colormap' in pytplot.data_quants[self.tvar_name].extras:
            for cm in pytplot.data_quants[self.tvar_name].extras['colormap']:
                return tplot_utilities.return_lut(cm)
        else:
            return tplot_utilities.return_lut("inferno")

    def getaxistype(self):
        axis_type = 'time'
        link_y_axis = False
        return axis_type, link_y_axis

    def _setxrange(self):
        # Check if x range is set.  Otherwise, x range is automatic.
        if 'x_range' in pytplot.tplot_opt_glob:
            self.plotwindow.setXRange(pytplot.tplot_opt_glob['x_range'][0], pytplot.tplot_opt_glob['x_range'][1])

    def _setyrange(self):
        if self._getyaxistype() == 'log':
            if pytplot.data_quants[self.tvar_name].yaxis_opt['y_range'][0] < 0 or \
                    pytplot.data_quants[self.tvar_name].yaxis_opt['y_range'][1] < 0:
                return
            self.plotwindow.vb.setYRange(np.log10(pytplot.data_quants[self.tvar_name].yaxis_opt['y_range'][0]),
                                         np.log10(pytplot.data_quants[self.tvar_name].yaxis_opt['y_range'][1]),
                                         padding=0)
        else:
            self.plotwindow.vb.setYRange(pytplot.data_quants[self.tvar_name].yaxis_opt['y_range'][0],
                                         pytplot.data_quants[self.tvar_name].yaxis_opt['y_range'][1], padding=0)

    def _setzrange(self):
        # Get Z Range
        if 'z_range' in pytplot.data_quants[self.tvar_name].zaxis_opt:
            self.zmin = pytplot.data_quants[self.tvar_name].zaxis_opt['z_range'][0]
            self.zmax = pytplot.data_quants[self.tvar_name].zaxis_opt['z_range'][1]
        else:
            dataset_temp = pytplot.data_quants[self.tvar_name].data.replace([np.inf, -np.inf], np.nan)
            self.zmax = dataset_temp.max().max()
            self.zmin = dataset_temp.min().min()

            # Cannot have a 0 minimum in a log scale
            if self.zscale == 'log':
                zmin_list = []
                for column in pytplot.data_quants[self.tvar_name].data.columns:
                    series = pytplot.data_quants[self.tvar_name].data[column]
                    zmin_list.append(series.iloc[series.nonzero()[0]].min())
                self.zmin = min(zmin_list)

    def _addtimebars(self):
        # find number of times to plot
        dict_length = len(pytplot.data_quants[self.tvar_name].time_bar)
        # for each time
        for i in range(dict_length):
            # pull date, color, thickness
            date_to_highlight = pytplot.data_quants[self.tvar_name].time_bar[i]["location"]
            color = pytplot.data_quants[self.tvar_name].time_bar[i]["line_color"]
            thick = pytplot.data_quants[self.tvar_name].time_bar[i]["line_width"]
            # make infinite line w/ parameters
            # color = pytplot.tplot_utilities.rgb_color(color)
            infline = pg.InfiniteLine(pos=date_to_highlight, pen=pg.mkPen(color, width=thick))
            # add to plot window
            self.plotwindow.addItem(infline)

        return<|MERGE_RESOLUTION|>--- conflicted
+++ resolved
@@ -92,19 +92,11 @@
         self._addmouseevents()
         self._set_crosshairs()
 
-<<<<<<< HEAD
     def _setyaxislabel(self):
         self.yaxis.setLabel(pytplot.data_quants[self.tvar_name].yaxis_opt['axis_label'], **self.labelStyle)
 
     def _setxaxislabel(self):
-        self.xaxis.setLabel("Time", **self.labelStyle)
-=======
-    def _setxaxislabel(self):
-        self.xaxis.setLabel(pytplot.data_quants[self.tvar_name].xaxis_opt['axis_label'])
->>>>>>> 99b33192
-
-    def _setyaxislabel(self):
-        self.yaxis.setLabel(pytplot.data_quants[self.tvar_name].yaxis_opt['axis_label'])
+        self.xaxis.setLabel(pytplot.data_quants[self.tvar_name].xaxis_opt['axis_label'], **self.labelStyle)
         
     def getfig(self):
         return self
@@ -130,11 +122,7 @@
 
     def _addlegend(self):
         zaxis = AxisItem('right')
-<<<<<<< HEAD
         zaxis.setLabel(pytplot.data_quants[self.tvar_name].zaxis_opt['axis_label'], **self.labelStyle)
-=======
-        zaxis.setLabel(pytplot.data_quants[self.tvar_name].zaxis_opt['axis_label'])
->>>>>>> 99b33192
 
         if self.show_xaxis:
             emptyAxis = BlankAxis('bottom')
