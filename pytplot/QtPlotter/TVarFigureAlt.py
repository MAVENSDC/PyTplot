--- conflicted
+++ resolved
@@ -90,11 +90,7 @@
         return self
 
     def _setxaxislabel(self):
-<<<<<<< HEAD
         self.xaxis.setLabel("Altitude", **self.labelStyle)
-=======
-        self.xaxis.setLabel("Altitude")
->>>>>>> 99b33192
 
     def _setyaxislabel(self):
         self.yaxis.setLabel(pytplot.data_quants[self.tvar_name].yaxis_opt['axis_label'], **self.labelStyle)
