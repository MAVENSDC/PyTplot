--- conflicted
+++ resolved
@@ -233,10 +233,6 @@
 
 #If we are in an ipython environment, set the gui to be qt5
 #This allows the user to interact with the window in real time
-<<<<<<< HEAD
-
-=======
->>>>>>> 2a95c708
 try:
     magic = get_ipython().magic
     magic(u'%gui qt5')
