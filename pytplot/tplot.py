from __future__ import division
import os 
from bokeh.io import output_file, show, output_notebook
from bokeh.models import LinearAxis, Range1d
from .tplot_directory import get_tplot_directory
from . import tplot_common
from .timestamp import TimeStamp
from bokeh.layouts import gridplot
from bokeh.models.formatters import DatetimeTickFormatter

'''dttf = DatetimeTickFormatter(microseconds=["%H:%M:%S"],                        
            milliseconds=["%H:%M:%S"],
            seconds=["%H:%M:%S"],
            minsec=["%H:%M:%S"],
            minutes=["%H:%M:%S"],
            hourmin=["%H:%M:%S"],
            hours=["%H:%M"],
            days=["%F"],
            months=["%F"],
            years=["%F"])
<<<<<<< HEAD

from .TVarFigure1D import TVarFigure1D
from .TVarFigure2D import TVarFigure2D
from .TVarFigureSpec import TVarFigureSpec
from .TVarFigureAlt import TVarFigureAlt

def tplot(name, var_label = None, auto_color=True, interactive=False, nb=False, combine_axes=True):
=======
'''
def tplot(name, var_label = None, auto_color=True, interactive=False, nb=False):
>>>>>>> b07c168f

    # Name for .html file containing plots
    out_name = ""
    
    #Check a bunch of things
    if(not isinstance(name, list)):
        name=[name]
        num_plots = 1
    else:
        num_plots = len(name)
    
    for i in range(num_plots):
        if isinstance(name[i], int):
            name[i] = list(tplot_common.data_quants.keys())[name[i]-1]
        if name[i] not in tplot_common.data_quants.keys():
            print(str(i) + " is currently not in pytplot")
            return
    
    if isinstance(var_label, int):
        var_label = list(tplot_common.data_quants.keys())[var_label]
    
    # Vertical Box layout to store plots
    all_plots = []
    axis_types=[]
    i = 0
    
    # Configure plot sizes
    total_psize = 1
    j = 0
    while(j < num_plots):
        #total_psize += tplot_common.data_quants[name[j]]['extras']['panel_size']
        total_psize += tplot_common.data_quants[name[j]].extras['panel_size']
        j += 1
    p_to_use = tplot_common.tplot_opt_glob['window_size'][1]/total_psize
    
    # Create all plots  
    while(i < num_plots):
        last_plot = (i == num_plots-1)
        temp_data_quant = tplot_common.data_quants[name[i]]
        
<<<<<<< HEAD
        p_height = int(temp_data_quant['extras']['panel_size'] * p_to_use)
        p_width = tplot_common.tplot_opt_glob['window_size'][0]
        
        #Check plot type
        has_spec_bins = (temp_data_quant['spec_bins'] is not None)
        has_spec_keyword = ('spec' in temp_data_quant['extras'].keys())
        has_alt_keyword = ('alt' in temp_data_quant['extras'].keys())
        has_map_keyword = ('map' in temp_data_quant['extras'].keys())
=======
        #There could be multiple datasets if we are overplotting
        datasets = []
        if isinstance(temp_data_quant.data, list):
            for oplot_name in temp_data_quant.data:
                datasets.append(tplot_common.data_quants[oplot_name].data)
        else:
            datasets.append(temp_data_quant.data)
            
        yaxis_opt = temp_data_quant.yaxis_opt
        line_opt = temp_data_quant.line_opt
        
        p_height = int(temp_data_quant.extras['panel_size'] * p_to_use)
        p_width = tplot_common.tplot_opt_glob['window_size'][0]
        
        #Check if we're doing a spec plot
        has_spec_bins = (temp_data_quant.spec_bins is not None)
        has_spec_keyword = ('spec' in temp_data_quant.extras.keys())
>>>>>>> b07c168f
        if has_spec_bins and has_spec_keyword:
            spec_keyword = temp_data_quant.extras['spec']
        else:
            spec_keyword = False
        if has_alt_keyword:
            alt_keyword = temp_data_quant['extras']['alt']
        else:
<<<<<<< HEAD
            alt_keyword = False
        if has_map_keyword:
            map_keyword = temp_data_quant['extras']['map']
        else:
            map_keyword = False
        
        if spec_keyword:     
            new_fig = TVarFigureSpec(temp_data_quant, interactive=interactive, last_plot=last_plot)
        elif alt_keyword:
            new_fig = TVarFigureAlt(temp_data_quant, auto_color=auto_color, interactive=interactive, last_plot=last_plot)
        elif map_keyword:    
            new_fig = TVarFigure2D(temp_data_quant, interactive=interactive, last_plot=last_plot)
        else:
            new_fig = TVarFigure1D(temp_data_quant, auto_color=auto_color, interactive=interactive, last_plot=last_plot)
=======
            #Check if x and y ranges are set, if not, set good ones
            if 'x_range' not in tplot_common.tplot_opt_glob:
                x_min_list = []
                x_max_list = []
                for dataset in datasets:
                    x_min_list.append(np.nanmin(dataset.index.tolist()))
                    x_max_list.append(np.nanmax(dataset.index.tolist()))
                tplot_common.tplot_opt_glob['x_range'] = [np.nanmin(x_min_list), np.nanmax(x_max_list)]
                tplot_x_range = [np.nanmin(x_min_list), np.nanmax(x_max_list)]
                if i == num_plots-1:
                    tplot_common.lim_info['xfull'] = tplot_x_range
                    tplot_common.lim_info['xlast'] = tplot_x_range
            if 'y_range' not in yaxis_opt:
                y_min_list = []
                y_max_list = []
                for dataset in datasets:
                    y_min_list.append(np.nanmin(dataset.min(skipna=True).tolist()))
                    y_max_list.append(np.nanmax(dataset.max(skipna=True).tolist()))
                y_min = min(y_min_list)
                y_max = max(y_max_list)
                yaxis_opt['y_range'] = [y_min, y_max]
            
            #Convert all tplot options into variables for bokeh
            all_tplot_opt = {}
            all_tplot_opt['tools'] = tplot_common.tplot_opt_glob['tools']
            all_tplot_opt['min_border_top'] = tplot_common.tplot_opt_glob['min_border_top']
            all_tplot_opt['min_border_bottom'] = tplot_common.tplot_opt_glob['min_border_bottom']
            all_tplot_opt['x_range'] = Range1d(tplot_common.tplot_opt_glob['x_range'][0]* 1000, tplot_common.tplot_opt_glob['x_range'][1]* 1000)
            all_tplot_opt['y_range'] = Range1d(yaxis_opt['y_range'][0], yaxis_opt['y_range'][1])
            if 'y_axis_type' in yaxis_opt:
                all_tplot_opt['y_axis_type'] = yaxis_opt['y_axis_type']
            
            #Make the plot
            new_plot = Figure(x_axis_type='datetime', plot_height = p_height, plot_width = p_width, **all_tplot_opt)
                
            if num_plots > 1 and i == num_plots-1:
                new_plot.plot_height += 22
            
            #Formatting stuff
            new_plot.grid.grid_line_color = None
            new_plot.axis.major_tick_line_color = None
            new_plot.axis.major_label_standoff = 0
            #new_plot.xaxis.formatter = dttf
            new_plot.title = None
            
            #Check for time bars
            if temp_data_quant.time_bar:
                time_bars = temp_data_quant.time_bar
                for time_bar in time_bars:
                    time_bar_line = Span(location = time_bar['location'], dimension = time_bar['dimension'], line_color = time_bar['line_color'], line_width = time_bar['line_width'])
                    new_plot.renderers.extend([time_bar_line])
            new_plot.renderers.extend(tplot_common.extra_renderers)
            new_plot.toolbar.active_drag='auto'
            
            #xaxis1 = DatetimeAxis(major_label_text_font_size = '0pt', formatter=dttf)
            xaxis1 = DatetimeAxis(major_label_text_font_size = '0pt')
            new_plot.add_layout(xaxis1, 'above')
                
            #Turn off the axes for all but last plot    
            if num_plots > 1 and i != num_plots-1:
                new_plot.xaxis.major_label_text_font_size = '0pt'

            # Add lines
            if 'line_color' in temp_data_quant.extras:
                multi_line_colors = temp_data_quant.extras['line_color']
            else:
                multi_line_colors = ['black', 'red', 'green', 'navy', 'orange', 'firebrick', 'pink', 'blue', 'olive']
            
            line_glyphs = []
            line_num = 0
            for dataset in datasets:
                yother = dataset
                line_style = None
                if 'linestyle' in temp_data_quant.extras:
                    line_style = temp_data_quant.extras['linestyle']
                for column_name in yother.columns:
                    corrected_time = []
                    for x in dataset.index:
                        corrected_time.append(tplot_utilities.int_to_str(x))
                    x = dataset.index * 1000
                    y = yother[column_name]
                    line_opt = temp_data_quant.line_opt
                    line_source = ColumnDataSource(data=dict(x=x, y=y, corrected_time=corrected_time))
                    if auto_color:
                        line = Line(x='x', y='y', line_color = multi_line_colors[line_num % len(multi_line_colors)], **line_opt)
                    else:
                        line = Line(x='x', y='y', **line_opt)
                    if 'line_style' not in line_opt:
                        if line_style is not None:
                            line.line_dash = line_style[line_num % len(line_style)]
                    else:
                        line.line_dash = line_opt['line_style']
                    line_glyphs.append(new_plot.add_glyph(line_source, line))
                    line_num += 1
            
            #Set y/z labels
            new_plot.yaxis.axis_label = yaxis_opt['axis_label']
            #Add tools
            hover = HoverTool()
            hover.tooltips = [("Time","@corrected_time"), ("Value","@y")]
            new_plot.add_tools(hover)
            #new_plot.add_tools(BoxZoomTool(dimensions='width'))
            new_plot.add_tools(BoxZoomTool())
>>>>>>> b07c168f
            
        axis_types.append(new_fig.getaxistype())
        new_fig.buildfigure()
        new_fig.setsize(height=p_height, width=p_width)     
        
            
        # Add name of variable to output file name
<<<<<<< HEAD
        if last_plot:    
            out_name += temp_data_quant['name']
        else:
            out_name += temp_data_quant['name'] + '+'
=======
        if i == num_plots-1:    
            out_name += temp_data_quant.name
        else:
            out_name += temp_data_quant.name + '+'
            
>>>>>>> b07c168f
        # Add plot to GridPlot layout
        all_plots.append(new_fig.getfig())
        i = i+1
    # Add date of data to the bottom left corner and timestamp to lower right
    # if py_timestamp('on') was previously called
    total_string = ""
    if 'time_stamp' in tplot_common.extra_layouts:
        total_string = tplot_common.extra_layouts['time_stamp']
    
    ts = TimeStamp(text = total_string)
    tplot_common.extra_layouts['data_time'] = ts
    all_plots.append([tplot_common.extra_layouts['data_time']])
        
    # Set all plots' x_range and plot_width to that of the bottom plot
    #     so all plots will pan and be resized together.
    first_type = {}
    if combine_axes:
        k=0
        while(k < num_plots):
            if axis_types[k][0] not in first_type:
                first_type[axis_types[k][0]] = k
            else:
                all_plots[k][0].x_range = all_plots[first_type[axis_types[k][0]]][0].x_range
                if axis_types[k][1]:
                    all_plots[k][0].y_range = all_plots[first_type[axis_types[k][0]]][0].y_range
            k+=1
    
    #Add extra x axes if applicable 
    if var_label is not None:
        if not isinstance(var_label, list):
            var_label = [var_label]
        x_axes = []
        x_axes_index = 0
        for new_x_axis in var_label:
            
            axis_data_quant = tplot_common.data_quants[new_x_axis]
            axis_start = min(axis_data_quant.data.min(skipna=True).tolist())
            axis_end = max(axis_data_quant.data.max(skipna=True).tolist())
            x_axes.append(Range1d(start = axis_start, end = axis_end))
            k = 0
            while(k < num_plots ):
                all_plots[k][0].extra_x_ranges['extra_'+str(new_x_axis)] = x_axes[x_axes_index]
                k += 1
            all_plots[k-1][0].add_layout(LinearAxis(x_range_name = 'extra_'+str(new_x_axis)), 'below')
            all_plots[k-1][0].plot_height += 22
            x_axes_index += 1
    
    # Add toolbar and title (if applicable) to top plot.
    if i == 0:
        new_fig.add_title()
        
    final = gridplot(all_plots)
    
    
    if 'title_text' in tplot_common.tplot_opt_glob:
        if tplot_common.tplot_opt_glob['title_text'] != '':
            out_name = tplot_common.tplot_opt_glob['title_text']+'.html'
        else:
            out_name += '.html'
    else:
        out_name += '.html'
    
    if nb:
        output_notebook()
    else:
        output_file(os.path.join(get_tplot_directory(),out_name))
    
    show(final)    
    return

<<<<<<< HEAD
    
=======
def specplot(name, num_plots, last_plot=False, height=200, width=800, var_label=None, interactive=False):

    temp_data_quant = tplot_common.data_quants[name]

    if 'colormap' in temp_data_quant.extras:
        rainbow_colormap = tplot_utilities.return_bokeh_colormap(temp_data_quant['extras']['colormap'])
    else:
        rainbow_colormap = tplot_utilities.return_bokeh_colormap('magma')
    
    yaxis_opt = temp_data_quant.yaxis_opt
    zaxis_opt = temp_data_quant.zaxis_opt
    
    if 'x_range' not in tplot_common.tplot_opt_glob:
        tplot_common.tplot_opt_glob['x_range'] = [np.nanmin(temp_data_quant['data'].index.tolist()), np.nanmax(temp_data_quant['data'].index.tolist())]
        tplot_x_range = Range1d(np.nanmin(temp_data_quant.data.index.tolist()), np.nanmax(temp_data_quant['data'].index.tolist()))
        if last_plot:
            tplot_common.lim_info['xfull'] = tplot_x_range
            tplot_common.lim_info['xlast'] = tplot_x_range
    if 'y_range' not in yaxis_opt:
        ymin = np.nanmin(temp_data_quant.spec_bins)
        ymax = np.nanmax(temp_data_quant.spec_bins)
        yaxis_opt['y_range'] = [ymin, ymax]
            
    all_tplot_opt = {}
    all_tplot_opt['tools'] = tplot_common.tplot_opt_glob['tools']
    all_tplot_opt['min_border_top'] = tplot_common.tplot_opt_glob['min_border_top']
    all_tplot_opt['min_border_bottom'] = tplot_common.tplot_opt_glob['min_border_bottom']
    all_tplot_opt['x_range'] = Range1d(tplot_common.tplot_opt_glob['x_range'][0]* 1000, tplot_common.tplot_opt_glob['x_range'][1]* 1000)
    all_tplot_opt['y_range'] = Range1d(yaxis_opt['y_range'][0], yaxis_opt['y_range'][1])
    if 'y_axis_type' in yaxis_opt:
        all_tplot_opt['y_axis_type'] = yaxis_opt['y_axis_type']
    #Retrieve y and z logs
    if 'z_axis_type' in zaxis_opt:
        zscale = zaxis_opt['z_axis_type']
    else:
        zscale = 'log'
    
            
    #Get Z Range
    if 'z_range' in temp_data_quant.zaxis_opt:
        zmin = temp_data_quant.zaxis_opt['z_range'][0]
        zmax = temp_data_quant.zaxis_opt['z_range'][1]
    else:
        zmax = temp_data_quant.data.max().max()
        zmin = temp_data_quant.data.min().min()
        if zscale=='log':
            zmin_list = []
            for column in temp_data_quant.data.columns:
                series = temp_data_quant.data[column]
                zmin_list.append(series.iloc[series.nonzero()[0]].min())
            zmin = min(zmin_list)
    
    
    new_plot=Figure(x_axis_type='datetime', plot_height = height, plot_width = width, **all_tplot_opt)
    new_plot.lod_factor = 100
    new_plot.lod_interval = 30
    new_plot.lod_threshold = 100
    new_plot.yaxis.axis_label_text_font_size = "10pt"
    
    #APPARENTLY NEEDED
    if num_plots > 1 and last_plot==True:
        new_plot.plot_height += 22
    #if num_plots > 1:
    #    p.toolbar_location = None
    
    #GET CORRECT X DATA
    x = temp_data_quant.data.index.tolist()
    temp = [a for a in x if (a <= (tplot_common.tplot_opt_glob['x_range'][1]) and a >= (tplot_common.tplot_opt_glob['x_range'][0]))]
    x= temp

    #Sometimes X will be huge, we'll need to cut down so that each x will stay about 1 pixel in size
    step_size=1
    num_rect_displayed = len(x)
    if (width*2) < num_rect_displayed:
        step_size=int(math.floor(num_rect_displayed/(width*2)))
        x[:] = x[0::step_size]

    #Get length of arrays
    size_x = len(x)
    size_y = len(temp_data_quant.spec_bins)
    
    #These arrays will be populated with data for the rectangle glyphs
    color = []
    bottom = []
    top = []
    left=[]
    right=[]
    value=[]
    corrected_time=[]
    
    #left, right, and time do not depend on the values in spec_bins
    for j in range(size_x-1):
        left.append(x[j]*1000)
        right.append(x[j+1]*1000)
        corrected_time.append(tplot_utilities.int_to_str(x[j]))
        
    left = left * (size_y-1)
    right = right * (size_y-1)
    corrected_time = corrected_time * (size_y-1)
    
    for i in range(size_y-1):
        temp = temp_data_quant.data[temp_data_quant.spec_bins[i]][x[0:size_x-1]].tolist()
        value.extend(temp)
        color.extend(tplot_utilities.get_heatmap_color(color_map=rainbow_colormap, min_val=zmin, max_val=zmax, values=temp, zscale=zscale))
        bottom.extend([temp_data_quant.spec_bins[i]]*(size_x-1))
        top.extend([temp_data_quant.spec_bins[i+1]]*(size_x-1))
        
    #Here is where we add all of the rectangles to the plot
    cds = ColumnDataSource(data=dict(x=left,y=bottom,right=right, top = top, z=color,value=value, corrected_time=corrected_time))
    new_plot.quad(bottom = 'y', left='x', right='right', top='top', color='z', source=cds)
        
    if interactive:
        if 'y_axis_type' in yaxis_opt:
            y_interactive_log = 'log'
        else:
            y_interactive_log = 'linear'
        interactive_plot = Figure(plot_height = height, plot_width = width, y_range = (zmin, zmax), y_axis_type=y_interactive_log)
        interactive_plot.min_border_left = 100
        spec_bins = temp_data_quant.spec_bins
        flux = [0]*len(spec_bins)
        interactive_line_source = ColumnDataSource(data=dict(x=spec_bins, y=flux))
        interactive_line = Line(x='x', y='y')
        interactive_plot.add_glyph(interactive_line_source, interactive_line)
        callback = CustomJS(args=dict(cds=cds, interactive_line_source=interactive_line_source), code="""
                var geometry = cb_data['geometry'];
                var x_data = geometry.x; // current mouse x position in plot coordinates
                var y_data = geometry.y; // current mouse y position in plot coordinates
                var d2 = interactive_line_source.get('data');
                var asdf = cds.get('data');
                var j = 0;
                x=d2['x']
                y=d2['y']
                time=asdf['x']
                energies=asdf['y']
                flux=asdf['value']
                for (i = 0; i < time.length-1; i++) {
                    if(x_data >= time[i] && x_data <= time[i+1] ) {
                        x[j] = energies[i]
                        y[j] = flux[i]
                        j=j+1
                    }
                }
                j=0
                interactive_line_source.trigger('change');
            """)
    else:
        interactive_plot = None
        callback=None
    
    #Formatting stuff
    new_plot.grid.grid_line_color = None
    new_plot.axis.major_tick_line_color = None
    new_plot.axis.major_label_standoff = 0
    #new_plot.xaxis.formatter = dttf
    new_plot.title = None
    #Check for time bars
    if temp_data_quant.time_bar:
        time_bars = temp_data_quant.time_bar
        for time_bar in time_bars:
            time_bar_line = Span(location = time_bar['location'], dimension = time_bar['dimension'], line_color = time_bar['line_color'], line_width = time_bar['line_width'])
            new_plot.renderers.extend([time_bar_line])
            
    new_plot.renderers.extend(tplot_common.extra_renderers)
    new_plot.toolbar.active_drag='auto'
    
    #Add axes
    #xaxis1 = DatetimeAxis(major_label_text_font_size = '0pt', formatter=dttf)
    xaxis1 = DatetimeAxis(major_label_text_font_size = '0pt')
    new_plot.add_layout(xaxis1, 'above')
    if num_plots > 1 and not last_plot:
        new_plot.xaxis.major_label_text_font_size = '0pt'
    
    #Add the color bar
    if 'z_axis_type' in zaxis_opt:
        if zaxis_opt['z_axis_type'] == 'log':
            color_mapper=LogColorMapper(palette=rainbow_colormap, low=zmin, high=zmax)
            color_bar=ColorBarSideTitle(color_mapper=color_mapper, ticker=LogTicker(), border_line_color=None, location=(0,0))
        else:
            color_mapper=LinearColorMapper(palette=rainbow_colormap, low=zmin, high=zmax)
            color_bar=ColorBarSideTitle(color_mapper=color_mapper, ticker=BasicTicker(), border_line_color=None, location=(0,0))
    else:
        color_mapper=LogColorMapper(palette=rainbow_colormap, low=zmin, high=zmax)
        color_bar=ColorBarSideTitle(color_mapper=color_mapper, ticker=LogTicker(), border_line_color=None, location=(0,0))
    color_bar.width=10
    color_bar.formatter = NumeralTickFormatter(format="0,0")
    color_bar.major_label_text_align = 'left'
    color_bar.label_standoff = 5
    color_bar.major_label_text_baseline = 'middle'
    #color_bar.title='hello'
    #color_bar.title_text_align = 'left'
    
    
    #Set y/z labels
    new_plot.yaxis.axis_label = yaxis_opt['axis_label']
    if 'axis_label' in zaxis_opt:
        color_bar.title = zaxis_opt['axis_label']
        color_bar.title_text_font_size = '8pt'
        color_bar.title_text_font_style = 'bold'
        color_bar.title_standoff = 20
    
    new_plot.add_layout(color_bar, 'right')
    
    #Create a custom hover tool
    hover = HoverTool(callback=callback)
    hover.tooltips = [("Time","@corrected_time"), ("Energy", "@y"), ("Value","@value")]
    new_plot.add_tools(hover)
    new_plot.add_tools(BoxZoomTool(dimensions='width'))
    
    return new_plot, interactive_plot
>>>>>>> b07c168f
<|MERGE_RESOLUTION|>--- conflicted
+++ resolved
@@ -18,18 +18,13 @@
             days=["%F"],
             months=["%F"],
             years=["%F"])
-<<<<<<< HEAD
-
+'''
 from .TVarFigure1D import TVarFigure1D
 from .TVarFigure2D import TVarFigure2D
 from .TVarFigureSpec import TVarFigureSpec
 from .TVarFigureAlt import TVarFigureAlt
 
 def tplot(name, var_label = None, auto_color=True, interactive=False, nb=False, combine_axes=True):
-=======
-'''
-def tplot(name, var_label = None, auto_color=True, interactive=False, nb=False):
->>>>>>> b07c168f
 
     # Name for .html file containing plots
     out_name = ""
@@ -70,34 +65,14 @@
         last_plot = (i == num_plots-1)
         temp_data_quant = tplot_common.data_quants[name[i]]
         
-<<<<<<< HEAD
-        p_height = int(temp_data_quant['extras']['panel_size'] * p_to_use)
+        p_height = int(temp_data_quant.extras['panel_size'] * p_to_use)
         p_width = tplot_common.tplot_opt_glob['window_size'][0]
         
         #Check plot type
-        has_spec_bins = (temp_data_quant['spec_bins'] is not None)
-        has_spec_keyword = ('spec' in temp_data_quant['extras'].keys())
+        has_spec_bins = (temp_data_quant.spec_bins is not None)
+        has_spec_keyword = ('spec' in temp_data_quant.extras.keys())
         has_alt_keyword = ('alt' in temp_data_quant['extras'].keys())
         has_map_keyword = ('map' in temp_data_quant['extras'].keys())
-=======
-        #There could be multiple datasets if we are overplotting
-        datasets = []
-        if isinstance(temp_data_quant.data, list):
-            for oplot_name in temp_data_quant.data:
-                datasets.append(tplot_common.data_quants[oplot_name].data)
-        else:
-            datasets.append(temp_data_quant.data)
-            
-        yaxis_opt = temp_data_quant.yaxis_opt
-        line_opt = temp_data_quant.line_opt
-        
-        p_height = int(temp_data_quant.extras['panel_size'] * p_to_use)
-        p_width = tplot_common.tplot_opt_glob['window_size'][0]
-        
-        #Check if we're doing a spec plot
-        has_spec_bins = (temp_data_quant.spec_bins is not None)
-        has_spec_keyword = ('spec' in temp_data_quant.extras.keys())
->>>>>>> b07c168f
         if has_spec_bins and has_spec_keyword:
             spec_keyword = temp_data_quant.extras['spec']
         else:
@@ -105,10 +80,10 @@
         if has_alt_keyword:
             alt_keyword = temp_data_quant['extras']['alt']
         else:
-<<<<<<< HEAD
             alt_keyword = False
         if has_map_keyword:
             map_keyword = temp_data_quant['extras']['map']
+            xaxis1 = DatetimeAxis(major_label_text_font_size = '0pt')
         else:
             map_keyword = False
         
@@ -120,130 +95,18 @@
             new_fig = TVarFigure2D(temp_data_quant, interactive=interactive, last_plot=last_plot)
         else:
             new_fig = TVarFigure1D(temp_data_quant, auto_color=auto_color, interactive=interactive, last_plot=last_plot)
-=======
-            #Check if x and y ranges are set, if not, set good ones
-            if 'x_range' not in tplot_common.tplot_opt_glob:
-                x_min_list = []
-                x_max_list = []
-                for dataset in datasets:
-                    x_min_list.append(np.nanmin(dataset.index.tolist()))
-                    x_max_list.append(np.nanmax(dataset.index.tolist()))
-                tplot_common.tplot_opt_glob['x_range'] = [np.nanmin(x_min_list), np.nanmax(x_max_list)]
-                tplot_x_range = [np.nanmin(x_min_list), np.nanmax(x_max_list)]
-                if i == num_plots-1:
-                    tplot_common.lim_info['xfull'] = tplot_x_range
-                    tplot_common.lim_info['xlast'] = tplot_x_range
-            if 'y_range' not in yaxis_opt:
-                y_min_list = []
-                y_max_list = []
-                for dataset in datasets:
-                    y_min_list.append(np.nanmin(dataset.min(skipna=True).tolist()))
-                    y_max_list.append(np.nanmax(dataset.max(skipna=True).tolist()))
-                y_min = min(y_min_list)
-                y_max = max(y_max_list)
-                yaxis_opt['y_range'] = [y_min, y_max]
-            
-            #Convert all tplot options into variables for bokeh
-            all_tplot_opt = {}
-            all_tplot_opt['tools'] = tplot_common.tplot_opt_glob['tools']
-            all_tplot_opt['min_border_top'] = tplot_common.tplot_opt_glob['min_border_top']
-            all_tplot_opt['min_border_bottom'] = tplot_common.tplot_opt_glob['min_border_bottom']
-            all_tplot_opt['x_range'] = Range1d(tplot_common.tplot_opt_glob['x_range'][0]* 1000, tplot_common.tplot_opt_glob['x_range'][1]* 1000)
-            all_tplot_opt['y_range'] = Range1d(yaxis_opt['y_range'][0], yaxis_opt['y_range'][1])
-            if 'y_axis_type' in yaxis_opt:
-                all_tplot_opt['y_axis_type'] = yaxis_opt['y_axis_type']
-            
-            #Make the plot
-            new_plot = Figure(x_axis_type='datetime', plot_height = p_height, plot_width = p_width, **all_tplot_opt)
-                
-            if num_plots > 1 and i == num_plots-1:
-                new_plot.plot_height += 22
-            
-            #Formatting stuff
-            new_plot.grid.grid_line_color = None
-            new_plot.axis.major_tick_line_color = None
-            new_plot.axis.major_label_standoff = 0
-            #new_plot.xaxis.formatter = dttf
-            new_plot.title = None
-            
-            #Check for time bars
-            if temp_data_quant.time_bar:
-                time_bars = temp_data_quant.time_bar
-                for time_bar in time_bars:
-                    time_bar_line = Span(location = time_bar['location'], dimension = time_bar['dimension'], line_color = time_bar['line_color'], line_width = time_bar['line_width'])
-                    new_plot.renderers.extend([time_bar_line])
-            new_plot.renderers.extend(tplot_common.extra_renderers)
-            new_plot.toolbar.active_drag='auto'
-            
-            #xaxis1 = DatetimeAxis(major_label_text_font_size = '0pt', formatter=dttf)
-            xaxis1 = DatetimeAxis(major_label_text_font_size = '0pt')
-            new_plot.add_layout(xaxis1, 'above')
-                
-            #Turn off the axes for all but last plot    
-            if num_plots > 1 and i != num_plots-1:
-                new_plot.xaxis.major_label_text_font_size = '0pt'
-
-            # Add lines
-            if 'line_color' in temp_data_quant.extras:
-                multi_line_colors = temp_data_quant.extras['line_color']
-            else:
-                multi_line_colors = ['black', 'red', 'green', 'navy', 'orange', 'firebrick', 'pink', 'blue', 'olive']
-            
-            line_glyphs = []
-            line_num = 0
-            for dataset in datasets:
-                yother = dataset
-                line_style = None
-                if 'linestyle' in temp_data_quant.extras:
-                    line_style = temp_data_quant.extras['linestyle']
-                for column_name in yother.columns:
-                    corrected_time = []
-                    for x in dataset.index:
-                        corrected_time.append(tplot_utilities.int_to_str(x))
-                    x = dataset.index * 1000
-                    y = yother[column_name]
-                    line_opt = temp_data_quant.line_opt
-                    line_source = ColumnDataSource(data=dict(x=x, y=y, corrected_time=corrected_time))
-                    if auto_color:
-                        line = Line(x='x', y='y', line_color = multi_line_colors[line_num % len(multi_line_colors)], **line_opt)
-                    else:
-                        line = Line(x='x', y='y', **line_opt)
-                    if 'line_style' not in line_opt:
-                        if line_style is not None:
-                            line.line_dash = line_style[line_num % len(line_style)]
-                    else:
-                        line.line_dash = line_opt['line_style']
-                    line_glyphs.append(new_plot.add_glyph(line_source, line))
-                    line_num += 1
-            
-            #Set y/z labels
-            new_plot.yaxis.axis_label = yaxis_opt['axis_label']
-            #Add tools
-            hover = HoverTool()
-            hover.tooltips = [("Time","@corrected_time"), ("Value","@y")]
-            new_plot.add_tools(hover)
-            #new_plot.add_tools(BoxZoomTool(dimensions='width'))
-            new_plot.add_tools(BoxZoomTool())
->>>>>>> b07c168f
             
         axis_types.append(new_fig.getaxistype())
         new_fig.buildfigure()
         new_fig.setsize(height=p_height, width=p_width)     
+            new_plot.add_tools(BoxZoomTool())
         
             
         # Add name of variable to output file name
-<<<<<<< HEAD
         if last_plot:    
-            out_name += temp_data_quant['name']
-        else:
-            out_name += temp_data_quant['name'] + '+'
-=======
-        if i == num_plots-1:    
             out_name += temp_data_quant.name
         else:
             out_name += temp_data_quant.name + '+'
-            
->>>>>>> b07c168f
         # Add plot to GridPlot layout
         all_plots.append(new_fig.getfig())
         i = i+1
@@ -314,216 +177,6 @@
     show(final)    
     return
 
-<<<<<<< HEAD
-    
-=======
-def specplot(name, num_plots, last_plot=False, height=200, width=800, var_label=None, interactive=False):
 
-    temp_data_quant = tplot_common.data_quants[name]
-
-    if 'colormap' in temp_data_quant.extras:
-        rainbow_colormap = tplot_utilities.return_bokeh_colormap(temp_data_quant['extras']['colormap'])
-    else:
-        rainbow_colormap = tplot_utilities.return_bokeh_colormap('magma')
-    
-    yaxis_opt = temp_data_quant.yaxis_opt
-    zaxis_opt = temp_data_quant.zaxis_opt
-    
-    if 'x_range' not in tplot_common.tplot_opt_glob:
-        tplot_common.tplot_opt_glob['x_range'] = [np.nanmin(temp_data_quant['data'].index.tolist()), np.nanmax(temp_data_quant['data'].index.tolist())]
-        tplot_x_range = Range1d(np.nanmin(temp_data_quant.data.index.tolist()), np.nanmax(temp_data_quant['data'].index.tolist()))
-        if last_plot:
-            tplot_common.lim_info['xfull'] = tplot_x_range
-            tplot_common.lim_info['xlast'] = tplot_x_range
-    if 'y_range' not in yaxis_opt:
-        ymin = np.nanmin(temp_data_quant.spec_bins)
-        ymax = np.nanmax(temp_data_quant.spec_bins)
-        yaxis_opt['y_range'] = [ymin, ymax]
-            
-    all_tplot_opt = {}
-    all_tplot_opt['tools'] = tplot_common.tplot_opt_glob['tools']
-    all_tplot_opt['min_border_top'] = tplot_common.tplot_opt_glob['min_border_top']
-    all_tplot_opt['min_border_bottom'] = tplot_common.tplot_opt_glob['min_border_bottom']
-    all_tplot_opt['x_range'] = Range1d(tplot_common.tplot_opt_glob['x_range'][0]* 1000, tplot_common.tplot_opt_glob['x_range'][1]* 1000)
-    all_tplot_opt['y_range'] = Range1d(yaxis_opt['y_range'][0], yaxis_opt['y_range'][1])
-    if 'y_axis_type' in yaxis_opt:
-        all_tplot_opt['y_axis_type'] = yaxis_opt['y_axis_type']
-    #Retrieve y and z logs
-    if 'z_axis_type' in zaxis_opt:
-        zscale = zaxis_opt['z_axis_type']
-    else:
-        zscale = 'log'
-    
-            
-    #Get Z Range
-    if 'z_range' in temp_data_quant.zaxis_opt:
-        zmin = temp_data_quant.zaxis_opt['z_range'][0]
-        zmax = temp_data_quant.zaxis_opt['z_range'][1]
-    else:
-        zmax = temp_data_quant.data.max().max()
-        zmin = temp_data_quant.data.min().min()
-        if zscale=='log':
-            zmin_list = []
-            for column in temp_data_quant.data.columns:
-                series = temp_data_quant.data[column]
-                zmin_list.append(series.iloc[series.nonzero()[0]].min())
-            zmin = min(zmin_list)
-    
-    
-    new_plot=Figure(x_axis_type='datetime', plot_height = height, plot_width = width, **all_tplot_opt)
-    new_plot.lod_factor = 100
-    new_plot.lod_interval = 30
-    new_plot.lod_threshold = 100
-    new_plot.yaxis.axis_label_text_font_size = "10pt"
-    
-    #APPARENTLY NEEDED
-    if num_plots > 1 and last_plot==True:
-        new_plot.plot_height += 22
-    #if num_plots > 1:
-    #    p.toolbar_location = None
-    
-    #GET CORRECT X DATA
-    x = temp_data_quant.data.index.tolist()
-    temp = [a for a in x if (a <= (tplot_common.tplot_opt_glob['x_range'][1]) and a >= (tplot_common.tplot_opt_glob['x_range'][0]))]
-    x= temp
-
-    #Sometimes X will be huge, we'll need to cut down so that each x will stay about 1 pixel in size
-    step_size=1
-    num_rect_displayed = len(x)
-    if (width*2) < num_rect_displayed:
-        step_size=int(math.floor(num_rect_displayed/(width*2)))
-        x[:] = x[0::step_size]
-
-    #Get length of arrays
-    size_x = len(x)
-    size_y = len(temp_data_quant.spec_bins)
-    
-    #These arrays will be populated with data for the rectangle glyphs
-    color = []
-    bottom = []
-    top = []
-    left=[]
-    right=[]
-    value=[]
-    corrected_time=[]
-    
-    #left, right, and time do not depend on the values in spec_bins
-    for j in range(size_x-1):
-        left.append(x[j]*1000)
-        right.append(x[j+1]*1000)
-        corrected_time.append(tplot_utilities.int_to_str(x[j]))
-        
-    left = left * (size_y-1)
-    right = right * (size_y-1)
-    corrected_time = corrected_time * (size_y-1)
-    
-    for i in range(size_y-1):
-        temp = temp_data_quant.data[temp_data_quant.spec_bins[i]][x[0:size_x-1]].tolist()
-        value.extend(temp)
-        color.extend(tplot_utilities.get_heatmap_color(color_map=rainbow_colormap, min_val=zmin, max_val=zmax, values=temp, zscale=zscale))
-        bottom.extend([temp_data_quant.spec_bins[i]]*(size_x-1))
-        top.extend([temp_data_quant.spec_bins[i+1]]*(size_x-1))
-        
-    #Here is where we add all of the rectangles to the plot
-    cds = ColumnDataSource(data=dict(x=left,y=bottom,right=right, top = top, z=color,value=value, corrected_time=corrected_time))
-    new_plot.quad(bottom = 'y', left='x', right='right', top='top', color='z', source=cds)
-        
-    if interactive:
-        if 'y_axis_type' in yaxis_opt:
-            y_interactive_log = 'log'
-        else:
-            y_interactive_log = 'linear'
-        interactive_plot = Figure(plot_height = height, plot_width = width, y_range = (zmin, zmax), y_axis_type=y_interactive_log)
-        interactive_plot.min_border_left = 100
-        spec_bins = temp_data_quant.spec_bins
-        flux = [0]*len(spec_bins)
-        interactive_line_source = ColumnDataSource(data=dict(x=spec_bins, y=flux))
-        interactive_line = Line(x='x', y='y')
-        interactive_plot.add_glyph(interactive_line_source, interactive_line)
-        callback = CustomJS(args=dict(cds=cds, interactive_line_source=interactive_line_source), code="""
-                var geometry = cb_data['geometry'];
-                var x_data = geometry.x; // current mouse x position in plot coordinates
-                var y_data = geometry.y; // current mouse y position in plot coordinates
-                var d2 = interactive_line_source.get('data');
-                var asdf = cds.get('data');
-                var j = 0;
-                x=d2['x']
-                y=d2['y']
-                time=asdf['x']
-                energies=asdf['y']
-                flux=asdf['value']
-                for (i = 0; i < time.length-1; i++) {
-                    if(x_data >= time[i] && x_data <= time[i+1] ) {
-                        x[j] = energies[i]
-                        y[j] = flux[i]
-                        j=j+1
-                    }
-                }
-                j=0
-                interactive_line_source.trigger('change');
-            """)
-    else:
-        interactive_plot = None
-        callback=None
-    
-    #Formatting stuff
-    new_plot.grid.grid_line_color = None
-    new_plot.axis.major_tick_line_color = None
-    new_plot.axis.major_label_standoff = 0
-    #new_plot.xaxis.formatter = dttf
-    new_plot.title = None
-    #Check for time bars
-    if temp_data_quant.time_bar:
-        time_bars = temp_data_quant.time_bar
-        for time_bar in time_bars:
-            time_bar_line = Span(location = time_bar['location'], dimension = time_bar['dimension'], line_color = time_bar['line_color'], line_width = time_bar['line_width'])
-            new_plot.renderers.extend([time_bar_line])
-            
-    new_plot.renderers.extend(tplot_common.extra_renderers)
-    new_plot.toolbar.active_drag='auto'
-    
-    #Add axes
-    #xaxis1 = DatetimeAxis(major_label_text_font_size = '0pt', formatter=dttf)
     xaxis1 = DatetimeAxis(major_label_text_font_size = '0pt')
-    new_plot.add_layout(xaxis1, 'above')
-    if num_plots > 1 and not last_plot:
-        new_plot.xaxis.major_label_text_font_size = '0pt'
-    
-    #Add the color bar
-    if 'z_axis_type' in zaxis_opt:
-        if zaxis_opt['z_axis_type'] == 'log':
-            color_mapper=LogColorMapper(palette=rainbow_colormap, low=zmin, high=zmax)
-            color_bar=ColorBarSideTitle(color_mapper=color_mapper, ticker=LogTicker(), border_line_color=None, location=(0,0))
-        else:
-            color_mapper=LinearColorMapper(palette=rainbow_colormap, low=zmin, high=zmax)
-            color_bar=ColorBarSideTitle(color_mapper=color_mapper, ticker=BasicTicker(), border_line_color=None, location=(0,0))
-    else:
-        color_mapper=LogColorMapper(palette=rainbow_colormap, low=zmin, high=zmax)
-        color_bar=ColorBarSideTitle(color_mapper=color_mapper, ticker=LogTicker(), border_line_color=None, location=(0,0))
-    color_bar.width=10
-    color_bar.formatter = NumeralTickFormatter(format="0,0")
-    color_bar.major_label_text_align = 'left'
-    color_bar.label_standoff = 5
-    color_bar.major_label_text_baseline = 'middle'
-    #color_bar.title='hello'
-    #color_bar.title_text_align = 'left'
-    
-    
-    #Set y/z labels
-    new_plot.yaxis.axis_label = yaxis_opt['axis_label']
-    if 'axis_label' in zaxis_opt:
-        color_bar.title = zaxis_opt['axis_label']
-        color_bar.title_text_font_size = '8pt'
-        color_bar.title_text_font_style = 'bold'
-        color_bar.title_standoff = 20
-    
-    new_plot.add_layout(color_bar, 'right')
-    
-    #Create a custom hover tool
-    hover = HoverTool(callback=callback)
-    hover.tooltips = [("Time","@corrected_time"), ("Energy", "@y"), ("Value","@value")]
-    new_plot.add_tools(hover)
-    new_plot.add_tools(BoxZoomTool(dimensions='width'))
-    
-    return new_plot, interactive_plot
->>>>>>> b07c168f
+    