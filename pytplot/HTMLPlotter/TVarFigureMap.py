# Copyright 2018 Regents of the University of Colorado. All Rights Reserved.
# Released under the MIT license.
# This software was developed at the University of Colorado's Laboratory for Atmospheric and Space Physics.
# Verify current version before use at: https://github.com/MAVENSDC/PyTplot

from __future__ import division
import numpy as np
import os
from bokeh.plotting.figure import Figure
from bokeh.models import (LogColorMapper, LogTicker, LinearColorMapper, 
                          BasicTicker, ColumnDataSource, HoverTool, 
                          Range1d, Span, Title)
from bokeh.models.formatters import BasicTickFormatter

import pytplot
from .CustomModels.colorbarsidetitle import ColorBarSideTitle


class TVarFigureMap(object):
    
    def __init__(self, tvar_name, auto_color=False, show_xaxis=False, interactive=False):
        self.tvar_name = tvar_name
        self.show_xaxis = show_xaxis
        self.interactive = interactive

        # Variables needed across functions
        self.fig = None
        self.colors = []
        self.lineglyphs = []
        self.linenum = 0
        self.zscale = 'linear'
        self.zmin = 0
        self.zmax = 1
        self.callback = None
        self.interactive_plot = None
        self.fig = Figure(tools="pan,crosshair,reset,box_zoom",
                          y_axis_type=self._getyaxistype())
        self._format()
        
    def getaxistype(self):
        axis_type = 'map'
        link_y_axis = True
        return axis_type, link_y_axis
    
    def getfig(self):
        if self.interactive:
            return [self.fig, self.interactive_plot]
        else:
            return [self.fig]
    
    def setsize(self, width, height):
        self.fig.plot_width = width
        if self.show_xaxis:
            self.fig.plot_height = height + 22
        else:
            self.fig.plot_height = height

    def add_title(self):
        if 'title_text' in pytplot.tplot_opt_glob:
            if pytplot.tplot_opt_glob['title_text'] != '':
                title1 = Title(text=pytplot.tplot_opt_glob['title_text'],
                               align=pytplot.tplot_opt_glob['title_align'],
                               text_font_size=pytplot.tplot_opt_glob['title_size'])  
                self.fig.title = title1
                self.fig.plot_height += 22
    
    def buildfigure(self):
        self._setminborder()
        self._setxrange()
        self._setxaxis()
        self._setyrange()
        self._setzrange()
        self._setzaxistype()
        self._setbackground()
        self._visdata()
        self._setxaxislabel()
        self._setyaxislabel()
        self._addhoverlines()
        self._addlegend()
        self._addtimebars()

    def _format(self):
        # Formatting stuff
        self.fig.grid.grid_line_color = None
        self.fig.axis.major_tick_line_color = None
        self.fig.axis.major_label_standoff = 0
        self.fig.title = None
        self.fig.toolbar.active_drag = 'auto'
        if not self.show_xaxis:
            self.fig.xaxis.major_label_text_font_size = '0pt'
            self.fig.xaxis.visible = False
        self.fig.lod_factor = 100
        self.fig.lod_interval = 30
        self.fig.lod_threshold = 100

    def _setxrange(self):
        # Check if x range is not set, if not, set good ones
        if 'map_range' not in pytplot.tplot_opt_glob:
            pytplot.tplot_opt_glob['map_range'] = [0, 360]
            tplot_x_range = Range1d(0, 360)
            if self.show_xaxis:
                pytplot.lim_info['xfull'] = tplot_x_range
                pytplot.lim_info['xlast'] = tplot_x_range
        
        # Bokeh uses milliseconds since epoch for some reason
        x_range = Range1d(pytplot.tplot_opt_glob['map_range'][0], 
                          pytplot.tplot_opt_glob['map_range'][1],
                          bounds=(0, 360))
        self.fig.x_range = x_range
    
    def _setyrange(self):
        y_range = Range1d(-90, 90, bounds=(-90, 90))
        self.fig.y_range = y_range
        
    def _setzrange(self):
        # Get Z Range
        if 'z_range' in pytplot.data_quants[self.tvar_name].zaxis_opt:
            self.zmin = pytplot.data_quants[self.tvar_name].zaxis_opt['z_range'][0]
            self.zmax = pytplot.data_quants[self.tvar_name].zaxis_opt['z_range'][1]
        else:
            if isinstance(pytplot.data_quants[self.tvar_name].data, list):
                # Check the first one
                dataset_temp = pytplot.data_quants[pytplot.data_quants[self.tvar_name].data[0]].data.replace([np.inf,
                                                                                                              -np.inf],
                                                                                                             np.nan)
            else:
                dataset_temp = pytplot.data_quants[self.tvar_name].data.replace([np.inf, -np.inf], np.nan)
            self.zmax = dataset_temp.max().max()
            self.zmin = dataset_temp.min().min()
            
            # Cannot have a 0 minimum in a log scale
            if self.zscale == 'log':
                zmin_list = []
                for column in dataset_temp.columns:
                    series = dataset_temp[column]
                    zmin_list.append(series.iloc[series.nonzero()[0]].min())
                self.zmin = min(zmin_list)
        
    def _setminborder(self):
        self.fig.min_border_bottom = pytplot.tplot_opt_glob['min_border_bottom']
        self.fig.min_border_top = pytplot.tplot_opt_glob['min_border_top']
        
    def _addtimebars(self):
        for time_bar in pytplot.data_quants[self.tvar_name].time_bar:
            time_bar_line = Span(location=time_bar['location'],
                                 dimension=time_bar['dimension'],
                                 line_color=time_bar['line_color'],
                                 line_width=time_bar['line_width'],
                                 text_font_size=str(pytplot.data_quants[self.tvar_name].extras['char_size']) + 'pt')
            self.fig.renderers.extend([time_bar_line])
        # initialize dataset variable
        datasets = []
        # grab tbardict
        tbardict = pytplot.data_quants[self.tvar_name].time_bar
        ltbar = len(tbardict)
        # make sure data is in list format
        if isinstance(pytplot.data_quants[self.tvar_name].data, list):
            for oplot_name in pytplot.data_quants[self.tvar_name].data:
                datasets.append(pytplot.data_quants[oplot_name])
        else:
            datasets.append(pytplot.data_quants[self.tvar_name])        
        for dataset in datasets:  
            # for location in tbar dict
            for i in range(ltbar):
                # get times, color, point size
                test_time = pytplot.data_quants[self.tvar_name].time_bar[i]["location"]
                color = pytplot.data_quants[self.tvar_name].time_bar[i]["line_color"]
                pointsize = pytplot.data_quants[self.tvar_name].time_bar[i]["line_width"]
                # correlate given time with corresponding lat/lon points
                time, latitude = pytplot.get_data(dataset.links['lat']) 
                time, longitude = pytplot.get_data(dataset.links['lon'])
                latitude = latitude.transpose()[0]
                longitude = longitude.transpose()[0]
                nearest_time_index = np.abs(time - test_time).argmin()
                lat_point = latitude[nearest_time_index]
                lon_point = longitude[nearest_time_index]
                # color = pytplot.tplot_utilities.rgb_color(color)
                self.fig.circle([lon_point], [lat_point], size=pointsize, color=color)

        return
            
    def _setxaxis(self):
        # Nothing to set for now
        return
        
    def _getyaxistype(self):
        # Not going to have a log planet map
        return 'linear'
        
    def _setzaxistype(self):
        if 'z_axis_type' in pytplot.data_quants[self.tvar_name].zaxis_opt:
            self.zscale = pytplot.data_quants[self.tvar_name].zaxis_opt['z_axis_type']

    def _setcolors(self):
        if 'colormap' in pytplot.data_quants[self.tvar_name].extras:
            for cm in pytplot.data_quants[self.tvar_name].extras['colormap']:
                self.colors.append(pytplot.tplot_utilities.return_bokeh_colormap(cm))
        else:
            self.colors.append(pytplot.tplot_utilities.return_bokeh_colormap('magma'))
<<<<<<< HEAD

    def _setxaxislabel(self):
        self.fig.xaxis.axis_label = 'Longitude'
        self.fig.xaxis.axis_label_text_font_size = str(pytplot.data_quants[self.tvar_name].extras['char_size'])+'pt'
    
    def _setyaxislabel(self):
        self.fig.yaxis.axis_label = 'Latitude'
        self.fig.yaxis.axis_label_text_font_size = str(pytplot.data_quants[self.tvar_name].extras['char_size'])+'pt'
=======
        
    def _setxaxislabel(self):
        self.fig.xaxis.axis_label = pytplot.data_quants[self.tvar_name].xaxis_opt['axis_label']
    
    def _setyaxislabel(self):
        self.fig.yaxis.axis_label = pytplot.data_quants[self.tvar_name].yaxis_opt['axis_label']
>>>>>>> 99b33192
        
    def _visdata(self):
        self._setcolors()
        datasets = []
        if isinstance(pytplot.data_quants[self.tvar_name].data, list):
            for oplot_name in pytplot.data_quants[self.tvar_name].data:
                datasets.append(pytplot.data_quants[oplot_name])
        else:
            datasets.append(pytplot.data_quants[self.tvar_name])
        
        cm_index = 0
        for dataset in datasets:   
            # TODO: Add a check that lon and lat are only 1D
            t_link_lon, x = pytplot.get_data(dataset.links['lon'])
            t_link_lat, y = pytplot.get_data(dataset.links['lat'])

            for column_name in dataset.data.columns:
                data = dataset.data[column_name].values

                # Need to trim down the data points to fit within the link
                t_tvar = dataset.data.index.values
                while t_tvar[-1] > t_link_lon[-1]:
                    t_tvar = np.delete(t_tvar, -1)
                    data = np.delete(data, -1)
                while t_tvar[0] < t_link_lon[0]:
                    t_tvar = np.delete(t_tvar, 0)
                    data = np.delete(data, 0)
                while t_tvar[-1] > t_link_lat[-1]:
                    t_tvar = np.delete(t_tvar, -1)
                    data = np.delete(data, -1)
                while t_tvar[0] < t_link_lat[0]:
                    t_tvar = np.delete(t_tvar, 0)
                    data = np.delete(data, 0)

                colors = []
                colors.extend(pytplot.tplot_utilities.get_heatmap_color(
                    color_map=self.colors[cm_index % len(self.colors)],
                    min_val=self.zmin,
                    max_val=self.zmax,
                    values=data.tolist(),
                    zscale=self.zscale))

                circle_source = ColumnDataSource(data=dict(x=x, 
                                                           y=y, 
                                                           value=data.tolist(),
                                                           colors=colors))
                self.fig.scatter(x='x', y='y',
                                 radius=1.0, 
                                 fill_color='colors', 
                                 fill_alpha=1, 
                                 line_color=None, 
                                 source=circle_source)
            cm_index += 1

    def _addhoverlines(self):
        # Add tools
        hover = HoverTool()
        hover.tooltips = [("Longitude", "@x"), ("Latitude", "@y"), ("Value", "@value")]
        self.fig.add_tools(hover)
        
    def _addlegend(self):
        # Add the color bar
        if 'z_axis_type' in pytplot.data_quants[self.tvar_name].zaxis_opt:
            if pytplot.data_quants[self.tvar_name].zaxis_opt['z_axis_type'] == 'log':
                color_mapper = LogColorMapper(palette=self.colors[0],
                                              low=self.zmin,
                                              high=self.zmax)
                color_bar = ColorBarSideTitle(color_mapper=color_mapper,
                                              border_line_color=None,
                                              location=(0, 0),
                                              ticker=LogTicker())
            else:
                color_mapper = LinearColorMapper(palette=self.colors[0],
                                                 low=self.zmin,
                                                 high=self.zmax)
                color_bar = ColorBarSideTitle(color_mapper=color_mapper,
                                              border_line_color=None,
                                              location=(0, 0),
                                              ticker=BasicTicker())
        else:
            color_mapper = LinearColorMapper(palette=self.colors[0],
                                             low=self.zmin,
                                             high=self.zmax)
            color_bar = ColorBarSideTitle(color_mapper=color_mapper,
                                          border_line_color=None,
                                          location=(0, 0),
                                          ticker=BasicTicker())
        color_bar.width = 10
        color_bar.formatter = BasicTickFormatter(precision=1)
        color_bar.major_label_text_align = 'left'
        color_bar.label_standoff = 5
        color_bar.major_label_text_baseline = 'middle'
        
        color_bar.title = pytplot.data_quants[self.tvar_name].zaxis_opt['axis_label']
        color_bar.title_text_font_size = str(pytplot.data_quants[self.tvar_name].extras['char_size'])+'pt'
        color_bar.title_text_font_style = 'bold'
        color_bar.title_standoff = 20

        self.fig.add_layout(color_bar, 'right')
    
    def _setbackground(self):
        if 'alpha' in pytplot.data_quants[self.tvar_name].extras:
            alpha = pytplot.data_quants[self.tvar_name].extras['alpha']
        else:
            alpha = 1
        if 'basemap' in pytplot.data_quants[self.tvar_name].extras:
            if os.path.isfile(pytplot.data_quants[self.tvar_name].extras['basemap']):
                from scipy import misc
                img = misc.imread(pytplot.data_quants[self.tvar_name].extras['basemap'], mode='RGBA') 
                # Need to flip the image upside down...This will probably be fixed in
                # a future release, so this will need to be deleted at some point
                img = img[::-1]          
                self.fig.image_rgba(image=[img], x=0, y=-90, dw=360, dh=180, alpha=alpha)<|MERGE_RESOLUTION|>--- conflicted
+++ resolved
@@ -197,7 +197,6 @@
                 self.colors.append(pytplot.tplot_utilities.return_bokeh_colormap(cm))
         else:
             self.colors.append(pytplot.tplot_utilities.return_bokeh_colormap('magma'))
-<<<<<<< HEAD
 
     def _setxaxislabel(self):
         self.fig.xaxis.axis_label = 'Longitude'
@@ -206,15 +205,7 @@
     def _setyaxislabel(self):
         self.fig.yaxis.axis_label = 'Latitude'
         self.fig.yaxis.axis_label_text_font_size = str(pytplot.data_quants[self.tvar_name].extras['char_size'])+'pt'
-=======
-        
-    def _setxaxislabel(self):
-        self.fig.xaxis.axis_label = pytplot.data_quants[self.tvar_name].xaxis_opt['axis_label']
-    
-    def _setyaxislabel(self):
-        self.fig.yaxis.axis_label = pytplot.data_quants[self.tvar_name].yaxis_opt['axis_label']
->>>>>>> 99b33192
-        
+
     def _visdata(self):
         self._setcolors()
         datasets = []
